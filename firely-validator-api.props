<Project xmlns="http://schemas.microsoft.com/developer/msbuild/2003">

	<!-- Solution-wide properties for NuGet packaging -->
	<PropertyGroup>
<<<<<<< HEAD
		<VersionPrefix>2.0.0</VersionPrefix>
=======
		<VersionPrefix>1.2.0-alpha5</VersionPrefix>
>>>>>>> 6c6bf607
		<Authors>Firely</Authors>
		<Company>Firely (https://fire.ly)</Company>
		<Copyright>Copyright 2015-2022 Firely</Copyright>
		<TargetFramework>net8.0</TargetFramework>
		<RepositoryUrl>https://github.com/FirelyTeam/firely-serverless-validator</RepositoryUrl>
	</PropertyGroup>

	<!-- Compiler settings -->
	<PropertyGroup>
		<LangVersion>12.0</LangVersion>
		<GenerateDocumentationFile>True</GenerateDocumentationFile>
		<Nullable>enable</Nullable>
		<EnableNETAnalyzers>true</EnableNETAnalyzers>
	</PropertyGroup>

	<PropertyGroup>
<<<<<<< HEAD
		<FirelySdkVersion>5.4.1-20231122.7</FirelySdkVersion>
=======
		<FirelySdkVersion>5.4.1-20231207.3</FirelySdkVersion>
>>>>>>> 6c6bf607
	</PropertyGroup>

	<PropertyGroup Condition=" '$(Configuration)' == 'Debug' ">
		<DebugType>full</DebugType>
		<DebugSymbols>true</DebugSymbols>
		<IncludeSymbols>true</IncludeSymbols>
		<Optimize>false</Optimize>
		<DefineConstants>$(DefineConstants);DEBUG;TRACE</DefineConstants>
		<LibraryPKHash></LibraryPKHash>
	</PropertyGroup>

	<PropertyGroup Condition=" '$(Configuration)' == 'Release' ">
		<IncludeSymbols>True</IncludeSymbols>
		<SignAssembly>True</SignAssembly>
		<DelaySign>true</DelaySign>
		<AssemblyOriginatorKeyFile>..\..\FirelyValidatorPubKey.snk</AssemblyOriginatorKeyFile>
		<GeneratePackageOnBuild>True</GeneratePackageOnBuild>
		<SymbolPackageFormat>snupkg</SymbolPackageFormat>
		<TreatWarningsAsErrors>true</TreatWarningsAsErrors>
		<LibraryPKHash>0024000004800000940000000602000000240000525341310004000001000100c11eea5df3095844b027f018b356bc326a5a30b1f245010ad789589aa685569b2eb7f5f2ea5c49dafed338e3d9969eab21848c6c20a6b0a22c5ff7797d9a5062d7f3e42478e905d72a3dde344086a003f2df9deeb838e206d92c8cc59150c3151e9490381321f77a716e0a2b24a585b302ba2b3db37966a3da9abe4c601ba4c1</LibraryPKHash>
		<WarningsNotAsErrors>NU5104</WarningsNotAsErrors>
	</PropertyGroup>

	<PropertyGroup>
		<!-- Error	CS4014	Because this call is not awaited, execution of the current method continues before the call is completed. 
    Consider applying the 'await' operator to the result of the call.	-->
		<WarningsAsErrors>CS4014</WarningsAsErrors>
		<WarningsNotAsErrors>NU5104</WarningsNotAsErrors>
	</PropertyGroup>
</Project><|MERGE_RESOLUTION|>--- conflicted
+++ resolved
@@ -2,11 +2,7 @@
 
 	<!-- Solution-wide properties for NuGet packaging -->
 	<PropertyGroup>
-<<<<<<< HEAD
 		<VersionPrefix>2.0.0</VersionPrefix>
-=======
-		<VersionPrefix>1.2.0-alpha5</VersionPrefix>
->>>>>>> 6c6bf607
 		<Authors>Firely</Authors>
 		<Company>Firely (https://fire.ly)</Company>
 		<Copyright>Copyright 2015-2022 Firely</Copyright>
@@ -23,11 +19,7 @@
 	</PropertyGroup>
 
 	<PropertyGroup>
-<<<<<<< HEAD
-		<FirelySdkVersion>5.4.1-20231122.7</FirelySdkVersion>
-=======
 		<FirelySdkVersion>5.4.1-20231207.3</FirelySdkVersion>
->>>>>>> 6c6bf607
 	</PropertyGroup>
 
 	<PropertyGroup Condition=" '$(Configuration)' == 'Debug' ">
