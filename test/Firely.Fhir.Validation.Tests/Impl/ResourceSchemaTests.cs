--- conflicted
+++ resolved
@@ -22,27 +22,14 @@
                 }
             }.ToTypedElement().AsScopedNode();
 
-<<<<<<< HEAD
-            var result = ResourceSchema.GetMetaProfileSchemas(instance, context, new ValidationState());
+            var result = ResourceSchema.GetMetaProfileSchemas(instance, callback, new ValidationState());
             result.Should().BeEquivalentTo(new Canonical[] { "userprofile2", "profile3", "profile4", "userprofile5" });
 
-            context.SelectMetaProfiles = declineAll;
-            result = ResourceSchema.GetMetaProfileSchemas(instance, context, new ValidationState());
+            result = ResourceSchema.GetMetaProfileSchemas(instance, declineAll, new ValidationState());
             result.Should().BeEmpty();
 
-            // remove the callback:
-            context.SelectMetaProfiles = null;
-            result = ResourceSchema.GetMetaProfileSchemas(instance, context, new ValidationState());
-=======
-            var result = ResourceSchema.GetMetaProfileSchemas(instance, callback);
-            result.Should().BeEquivalentTo(new Canonical[] { "userprofile2", "profile3", "profile4", "userprofile5" });
-
-            result = ResourceSchema.GetMetaProfileSchemas(instance, declineAll);
-            result.Should().BeEmpty();
-
-            // without a callback
-            result = ResourceSchema.GetMetaProfileSchemas(instance, null);
->>>>>>> df17b095
+            // without a callback:
+            result = ResourceSchema.GetMetaProfileSchemas(instance, null, new ValidationState());
             result.Should().BeEquivalentTo(new Canonical[] { "profile1", "profile2", "profile3", "profile4" });
 
             static Canonical[] callback(string location, Canonical[] orignalMetaProfiles)
