--- conflicted
+++ resolved
@@ -71,21 +71,16 @@
         [TestMethod]
         public async System.Threading.Tasks.Task InRangeAsync()
         {
-<<<<<<< HEAD
-            CardinalityAssertion cardinality = new(0, "3");
-            _ = await cardinality.Validate(ElementNode.CreateList("1", 1, 9L), ValidationContext.BuildMinimalContext(), ValidationState.Create());
-=======
             var cardinality = new CardinalityAssertion(2, 3);
 
-            var result = await cardinality.Validate(ElementNode.CreateList("1", 1, 9L), ValidationContext.BuildMinimalContext());
+            var result = await cardinality.Validate(ElementNode.CreateList("1", 1, 9L), ValidationContext.BuildMinimalContext(), ValidationState.Create());
             Assert.IsTrue(result.Result.IsSuccessful);
 
-            result = await cardinality.Validate(ElementNode.CreateList("1", 1, 9L, 2), ValidationContext.BuildMinimalContext());
+            result = await cardinality.Validate(ElementNode.CreateList("1", 1, 9L, 2), ValidationContext.BuildMinimalContext(), ValidationState.Create());
             Assert.IsFalse(result.Result.IsSuccessful);
 
-            result = await cardinality.Validate(ElementNode.CreateList("1"), ValidationContext.BuildMinimalContext());
+            result = await cardinality.Validate(ElementNode.CreateList("1"), ValidationContext.BuildMinimalContext(), ValidationState.Create());
             Assert.IsFalse(result.Result.IsSuccessful);
->>>>>>> ac05e230
         }
     }
 }