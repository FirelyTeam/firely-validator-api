--- conflicted
+++ resolved
@@ -240,11 +240,7 @@
         {
             setup(new FhirOperationException("Dummy", System.Net.HttpStatusCode.NotFound));
             var validationContext = ValidationContext.BuildMinimalContext(_validateCodeService.Object);
-<<<<<<< HEAD
-            validationContext.ValidateCodeServiceFailureHandler = userIntervention;
-=======
             validationContext.HandleValidateCodeServiceFailure = userIntervention;
->>>>>>> 911e1e0f
 
             var input = createCoding("http://terminology.hl7.org/CodeSystem/data-absent-reason", "UNKNOWN");
             var result = _bindingAssertion.Validate(input, validationContext);
@@ -267,11 +263,7 @@
         {
             setup(new FhirOperationException("Dummy message", System.Net.HttpStatusCode.NotFound));
             var validationContext = ValidationContext.BuildMinimalContext(_validateCodeService.Object);
-<<<<<<< HEAD
-            validationContext.ValidateCodeServiceFailureHandler = userIntervention;
-=======
             validationContext.HandleValidateCodeServiceFailure = userIntervention;
->>>>>>> 911e1e0f
 
             var codings = new[] {
                 createCoding("http://terminology.hl7.org/CodeSystem/data-absent-reason", "masked") ,
