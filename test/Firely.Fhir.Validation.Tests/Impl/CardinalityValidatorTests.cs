--- conflicted
+++ resolved
@@ -4,6 +4,7 @@
  * via any medium is strictly prohibited.
  */
 
+using Firely.Sdk.Benchmarks;
 using Hl7.Fhir.ElementModel;
 using Hl7.Fhir.Validation;
 using Microsoft.VisualStudio.TestTools.UnitTesting;
@@ -88,8 +89,6 @@
             result = cardinality.Validate(ElementNode.CreateList("1"), "test location", ValidationContext.BuildMinimalContext(), new ValidationState());
             Assert.IsFalse(result.IsSuccessful);
         }
-<<<<<<< HEAD
-=======
 
         [TestMethod]
         [Ignore]
@@ -99,6 +98,5 @@
             b.GlobalSetup();
             b.WipValidator();
         }
->>>>>>> 1d69f71c
     }
 }