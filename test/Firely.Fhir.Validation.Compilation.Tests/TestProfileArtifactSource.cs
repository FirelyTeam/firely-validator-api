--- conflicted
+++ resolved
@@ -51,16 +51,13 @@
             buildResliceTestcase(),
             buildIncompatibleCardinalityInIntro(),
             buildProfiledBackboneAndContentref(),
-<<<<<<< HEAD
-            buildObservationWithTargetProfilesAndChildDefs()
-=======
+            buildObservationWithTargetProfilesAndChildDefs(),
             createTestSD(PROFILEDORG1, "NoopOrgProfile1", "A noop profile for an organization 1", FHIRAllTypes.Organization),
             createTestSD(PROFILEDORG2, "NoopOrgProfile2", "A noop profile for an organization 2", FHIRAllTypes.Organization),
             createTestSD(PROFILEDPROCEDURE, "NoopProcProfile", "A noop profile for a procedure", FHIRAllTypes.Procedure),
             buildFlagWithProfiledReferences(),
             createTestSD(PROFILEDSTRING, "NoopStringProfile", "A noop profile for a string", FHIRAllTypes.String),
             createTestSD(PROFILEDBOOL, "NoopBoolProfile", "A noop profile for a bool", FHIRAllTypes.Boolean),
->>>>>>> 67c0d916
         };
 
         private static StructureDefinition buildFlagWithProfiledReferences()
