﻿/* 
 * Copyright (C) 2021, Firely (info@fire.ly) - All Rights Reserved
 * Proprietary and confidential. Unauthorized copying of this file, 
 * via any medium is strictly prohibited.
 */

using Hl7.Fhir.Model;
using Hl7.Fhir.Rest;
using Hl7.Fhir.Specification.Source;
using Hl7.Fhir.Utility;
using System.Collections.Generic;
using System.Linq;

namespace Firely.Fhir.Validation.Compilation.Tests
{
    internal class TestProfileArtifactSource : IResourceResolver
    {
        public const string PATTERNSLICETESTCASE = "http://validationtest.org/fhir/StructureDefinition/PatternSliceTestcase";
        public const string VALUESLICETESTCASE = "http://validationtest.org/fhir/StructureDefinition/ValueSliceTestcase";
        public const string VALUESLICETESTCASEOPEN = "http://validationtest.org/fhir/StructureDefinition/ValueSliceTestcaseOpen";
        public const string VALUESLICETESTCASEWITHDEFAULT = "http://validationtest.org/fhir/StructureDefinition/ValueSliceTestcaseWithDefault";
        public const string DISCRIMINATORLESS = "http://validationtest.org/fhir/StructureDefinition/DiscriminatorlessTestcase";
        public const string TYPEANDPROFILESLICE = "http://validationtest.org/fhir/StructureDefinition/TypeAndProfileTestcase";
        public const string REFERENCEDTYPEANDPROFILESLICE = "http://validationtest.org/fhir/StructureDefinition/ReferencedTypeAndProfileTestcase";
        public const string EXISTSLICETESTCASE = "http://validationtest.org/fhir/StructureDefinition/ExistSliceTestcase";
        public const string RESLICETESTCASE = "http://validationtest.org/fhir/StructureDefinition/ResliceTestcase";
        public const string INCOMPATIBLECARDINALITYTESTCASE = "http://validationtest.org/fhir/StructureDefinition/IncompatibleCardinalityTestcase";
        public const string PROFILEDBACKBONEANDCONTENTREF = "http://validationtest.org/fhir/StructureDefinition/ProfiledBackboneAndContentref";
        public const string PROFILEDOBSERVATIONSUBJECTREF = "http://validationtest.org/fhir/StructureDefinition/ProfiledObservation";

        public const string PROFILEDORG1 = "http://validationtest.org/fhir/StructureDefinition/ProfiledOrg1";
        public const string PROFILEDORG2 = "http://validationtest.org/fhir/StructureDefinition/ProfiledOrg2";
        public const string PROFILEDPROCEDURE = "http://validationtest.org/fhir/StructureDefinition/ProfiledProcedure";
        public const string PROFILEDFLAG = "http://validationtest.org/fhir/StructureDefinition/ProfiledFlag";

        public const string PROFILEDBOOL = "http://validationtest.org/fhir/StructureDefinition/booleanProfile";
        public const string PROFILEDSTRING = "http://validationtest.org/fhir/StructureDefinition/stringProfile";
        public const string PATIENTWITHPROFILEDREFS = "http://validationtest.org/fhir/StructureDefinition/PatientWithReferences";

        public List<StructureDefinition> TestProfiles = new()
        {
            // The next two test cases should produce the same outcome, since value and pattern
            // discriminators have been merged (at least, in R5).
            buildValueOrPatternSliceTestcase(PATTERNSLICETESTCASE),
            buildValueOrPatternSliceTestcase(VALUESLICETESTCASE),
            buildValueOrPatternSliceTestcase(VALUESLICETESTCASEWITHDEFAULT),
            buildValueOrPatternSliceTestcase(VALUESLICETESTCASEOPEN),
            buildValueOrPatternSliceTestcase(DISCRIMINATORLESS),
            buildTypeAndProfileSlice(),
            buildReferencedTypeAndProfileSlice(),
            buildExistSliceTestcase(),
            buildResliceTestcase(),
            buildIncompatibleCardinalityInIntro(),
            buildProfiledBackboneAndContentref(),
            buildObservationWithTargetProfilesAndChildDefs(),
            createTestSD(PROFILEDORG1, "NoopOrgProfile1", "A noop profile for an organization 1", FHIRAllTypes.Organization),
            createTestSD(PROFILEDORG2, "NoopOrgProfile2", "A noop profile for an organization 2", FHIRAllTypes.Organization),
            createTestSD(PROFILEDPROCEDURE, "NoopProcProfile", "A noop profile for a procedure", FHIRAllTypes.Procedure),
            buildFlagWithProfiledReferences(),
            createTestSD(PROFILEDSTRING, "NoopStringProfile", "A noop profile for a string", FHIRAllTypes.String),
            createTestSD(PROFILEDBOOL, "NoopBoolProfile", "A noop profile for a bool", FHIRAllTypes.Boolean),
            buildPatientWithProfiledReferences()
        };

        private static StructureDefinition buildFlagWithProfiledReferences()
        {
            var result = createTestSD(PROFILEDFLAG, "FlagWithProfiledReferences", "A flag profile that profiles its subject references", FHIRAllTypes.Flag);
            var cons = result.Differential.Element;

            cons.Add(new ElementDefinition("Flag.subject").OfReference(new[] { PROFILEDORG1, PROFILEDORG2, PROFILEDPROCEDURE }));

            return result;
        }

        private static StructureDefinition buildValueOrPatternSliceTestcase(string canonical)
        {
            var usePattern = canonical == PATTERNSLICETESTCASE;
            var withDefault = canonical == VALUESLICETESTCASEWITHDEFAULT;
            var discriminatorless = canonical == DISCRIMINATORLESS;
            var open = canonical == VALUESLICETESTCASEOPEN;

            var result = createTestSD(canonical, "ValueOrPatternSlicingTestcase",
                       "Testcase with a pattern/value slice on Patient.identifier", FHIRAllTypes.Patient);

            // Define a slice based on a "value" type discriminator
            var cons = result.Differential.Element;
            var slicingIntro = new ElementDefinition("Patient.identifier");

            if (!discriminatorless)
                slicingIntro.WithSlicingIntro(!open ? ElementDefinition.SlicingRules.Closed : ElementDefinition.SlicingRules.Open,
                (usePattern ? ElementDefinition.DiscriminatorType.Pattern : ElementDefinition.DiscriminatorType.Value, "system"));
            else
                slicingIntro.WithSlicingIntro(ElementDefinition.SlicingRules.Closed);

            cons.Add(slicingIntro);

            // First slice, should slice on the "fixed" of system
            cons.Add(new ElementDefinition("Patient.identifier")
            {
                ElementId = "Patient.identifier:fixed",
                SliceName = "Fixed"
            });

            cons.Add(new ElementDefinition("Patient.identifier.system")
            {
                ElementId = "Patient.identifier:fixed.system",
            }.Value(fix: new FhirUri("http://example.com/some-bsn-uri")));

            // Second slice, should slice on the pattern + binding of system
            // When we're testing @default slice, we'll turn this into a default slice
            cons.Add(new ElementDefinition("Patient.identifier")
            {
                ElementId = "Patient.identifier:PatternBinding",
                SliceName = withDefault ? "@default" : "PatternBinding"
            });

            cons.Add(new ElementDefinition("Patient.identifier.system")
            {
                ElementId = "Patient.identifier:PatternBinding.system",
            }
            .Value(pattern: new FhirUri("http://example.com/someuri"))
            .WithBinding("http://example.com/demobinding", BindingStrength.Required)
            );

            return result;
        }

        private static StructureDefinition buildTypeAndProfileSlice()
        {
            var result = createTestSD(TYPEANDPROFILESLICE, "TypeAndProfileSliceTestcase",
                       "Testcase with a type and profile slice on Questionnaire.item.enableWhen.answer[x]", FHIRAllTypes.Questionnaire);

            // Define a slice based on a "value" type discriminator
            var cons = result.Differential.Element;
            var slicingIntro = new ElementDefinition("Questionnaire.item.enableWhen");

            slicingIntro.WithSlicingIntro(ElementDefinition.SlicingRules.Closed,
                (ElementDefinition.DiscriminatorType.Profile, "question"),
                (ElementDefinition.DiscriminatorType.Type, "answer"));
            cons.Add(slicingIntro);

            // First slice is on question[string profile] and answer[String]
            cons.Add(new ElementDefinition("Questionnaire.item.enableWhen")
            {
                ElementId = "Questionnaire.item.enableWhen:string",
                SliceName = "string"
            });

            cons.Add(new ElementDefinition("Questionnaire.item.enableWhen.question")
            {
                ElementId = "Questionnaire.item.enableWhen:string.question",
            }.OfType(FHIRAllTypes.String, new[] { PROFILEDSTRING }));

            cons.Add(new ElementDefinition("Questionnaire.item.enableWhen.answer[x]")
            {
                ElementId = "Questionnaire.item.enableWhen:string.answer[x]",
            }.OfType(FHIRAllTypes.String));

            // Second slice is on answer[Boolean], but no profile set on question
            cons.Add(new ElementDefinition("Questionnaire.item.enableWhen")
            {
                ElementId = "Questionnaire.item.enableWhen:boolean",
                SliceName = "boolean"
            });

            //It's unclear whether having once of the two discriminating values
            //missing is an error. When it is, undocument the code below.
            //cons.Add(new ElementDefinition("Questionnaire.item.enableWhen.question")
            //{
            //    ElementId = "Questionnaire.item.enableWhen:boolean.question",
            //}.OfType(FHIRAllTypes.String, new[] { "http://example.com/profile2" }));

            cons.Add(new ElementDefinition("Questionnaire.item.enableWhen.answer[x]")
            {
                ElementId = "Questionnaire.item.enableWhen:boolean.answer[x]",
            }.OfType(FHIRAllTypes.Boolean));
            return result;
        }

        private static StructureDefinition buildReferencedTypeAndProfileSlice()
        {
            var result = createTestSD(REFERENCEDTYPEANDPROFILESLICE, "ReferencedTypeAndProfileSliceTestcase",
                       "Testcase with a referenced type and profile slice on Questionnaire.item.enableWhen.answer[x]", FHIRAllTypes.Questionnaire);

            // Define a slice based on a "value" type discriminator
            var cons = result.Differential.Element;
            var slicingIntro = new ElementDefinition("Questionnaire.item.enableWhen");

            slicingIntro.WithSlicingIntro(ElementDefinition.SlicingRules.Closed,
                (ElementDefinition.DiscriminatorType.Profile, "answer.resolve()"),
                (ElementDefinition.DiscriminatorType.Type, "answer.resolve()"));
            cons.Add(slicingIntro);

            // Single slice (yeah, this is a test) is on the target of answer[Reference]
            cons.Add(new ElementDefinition("Questionnaire.item.enableWhen")
            {
                ElementId = "Questionnaire.item.enableWhen:only1slice",
                SliceName = "Only1Slice"
            });

            cons.Add(new ElementDefinition("Questionnaire.item.enableWhen.answer[x]")
            {
                ElementId = "Questionnaire.item.enableWhen:only1slice.answer[x]",
            }
            .OfReference(new[] { PATTERNSLICETESTCASE }));

            return result;
        }

        private static StructureDefinition buildExistSliceTestcase()
        {
            var result = createTestSD(EXISTSLICETESTCASE, "ExistSlicingTestcase",
                       "Testcase with an exist on Patient.name.family", FHIRAllTypes.Patient);

            var cons = result.Differential.Element;

            var slicingIntro = new ElementDefinition("Patient.name");
            slicingIntro.WithSlicingIntro(ElementDefinition.SlicingRules.Closed,
                (ElementDefinition.DiscriminatorType.Exists, "family"));
            cons.Add(slicingIntro);

            // First slice, should slice on existence of name.family
            cons.Add(new ElementDefinition("Patient.name")
            {
                ElementId = "Patient.name:exists",
                SliceName = "Exists"
            });

            cons.Add(new ElementDefinition("Patient.name.family")
            {
                ElementId = "Patient.name:exists.family",
            }.Required());

            // Second slice, should slice on no-existence of name.family
            cons.Add(new ElementDefinition("Patient.name")
            {
                ElementId = "Patient.name:notexists",
                SliceName = "NotExists"
            });

            cons.Add(new ElementDefinition("Patient.name.family")
            {
                ElementId = "Patient.name:notexists.family",
            }.Prohibited());

            return result;
        }


        public static StructureDefinition buildResliceTestcase()
        {
            var result = createTestSD(RESLICETESTCASE, "ResliceTestcase",
           "Testcase with an slice + nested slice on Patient.telecom", FHIRAllTypes.Patient);

            var cons = result.Differential.Element;

            var slicingIntro = new ElementDefinition("Patient.telecom");

            // NB: discriminator-less matching is the parent slice
            slicingIntro.WithSlicingIntro(ElementDefinition.SlicingRules.OpenAtEnd,
                (ElementDefinition.DiscriminatorType.Value, "system"));

            cons.Add(slicingIntro);

            // First, slice into PHONE (not a discriminator!)
            cons.Add(new ElementDefinition("Patient.telecom")
            {
                ElementId = "Patient.telecom:phone",
                SliceName = "phone"
            }.Required(max: "2"));

            cons.Add(new ElementDefinition("Patient.telecom.system")
            {
                ElementId = "Patient.telecom:phone.system",
            }.Required().Value(new Code("phone")));

            // Now, the emails. A slice with Email (again, not a discriminator yet), re-sliced to account for system+use
            cons.Add(new ElementDefinition("Patient.telecom")
            {
                ElementId = "Patient.telecom:email",
                SliceName = "email"
            }
            .Required(min: 0, max: "1")
            .WithSlicingIntro(ElementDefinition.SlicingRules.Closed,
                (ElementDefinition.DiscriminatorType.Value, "use")));

            cons.Add(new ElementDefinition("Patient.telecom.system")
            {
                ElementId = "Patient.telecom:email.system",
            }.Required().Value(new Code("email")));

            // A re-slice for Email + home
            cons.Add(new ElementDefinition("Patient.telecom")
            {
                ElementId = "Patient.telecom:email/home",
                SliceName = "email/home"
            }.Required(min: 0));

            cons.Add(new ElementDefinition("Patient.telecom.system")
            {
                ElementId = "Patient.telecom:email/home.system",
            }.Required().Value(new Code("email")));

            cons.Add(new ElementDefinition("Patient.telecom.use")
            {
                ElementId = "Patient.telecom:email/home.use",
            }.Required().Value(new Code("home")));

            // A re-slice for Email + work
            cons.Add(new ElementDefinition("Patient.telecom")
            {
                ElementId = "Patient.telecom:email/work",
                SliceName = "email/work"
            }.Required(min: 0));

            cons.Add(new ElementDefinition("Patient.telecom.system")
            {
                ElementId = "Patient.telecom:email/work.system",
            }.Required().Value(new Code("email")));

            cons.Add(new ElementDefinition("Patient.telecom.use")
            {
                ElementId = "Patient.telecom:email/work.use",
            }.Required().Value(new Code("work")));

            return result;
        }


        private static StructureDefinition buildIncompatibleCardinalityInIntro()
        {
            var result = createTestSD(INCOMPATIBLECARDINALITYTESTCASE, "IncompatibleCardinalityInIntro",
                       "Testcase with an intro slice with a cardinality that is less strict than the slices", FHIRAllTypes.Patient);

            var cons = result.Differential.Element;

            var slicingIntro = new ElementDefinition("Patient.identifier");
            slicingIntro.WithSlicingIntro(ElementDefinition.SlicingRules.Closed,
               (ElementDefinition.DiscriminatorType.Value, "system"));
            slicingIntro.Required(min: 0, max: "1");
            cons.Add(slicingIntro);

            // First slice, should slice on the "fixed" of system
            // AND demand a minimum cardinality of 1 (which is incompatible
            // with the intro cardinality.
            cons.Add(new ElementDefinition("Patient.identifier")
            {
                ElementId = "Patient.identifier:fixed",
                SliceName = "Fixed1"
            }.Required(min: 1, max: "1"));

            cons.Add(new ElementDefinition("Patient.identifier.system")
            {
                ElementId = "Patient.identifier:fixed.system",
            }.Value(fix: new FhirUri("http://example.com/some-bsn-uri")));

            // Second slice, should slice on the "fixed" of system
            // AND demand a minimum cardinality of 1 (which is incompatible
            // with the intro cardinality.
            cons.Add(new ElementDefinition("Patient.identifier")
            {
                ElementId = "Patient.identifier:fixed",
                SliceName = "Fixed2"
            }.Required(min: 1, max: "1"));

            cons.Add(new ElementDefinition("Patient.identifier.system")
            {
                ElementId = "Patient.identifier:fixed.system",
            }.Value(fix: new FhirUri("http://example.com/another-bsn-uri")));



            return result;
        }

        private static StructureDefinition buildProfiledBackboneAndContentref()
        {
            var result = createTestSD(PROFILEDBACKBONEANDCONTENTREF, "ProfiledBackboneAndContentref",
                       "Testcase with a cardinality constraint on both Questionnaire.item and Questionnaire.item.item", FHIRAllTypes.Questionnaire);

            // Define a slice based on a "value" type discriminator
            var cons = result.Differential.Element;
            var item = new ElementDefinition("Questionnaire.item").Required(1, "100");
            cons.Add(item);

            var itemItem = new ElementDefinition("Questionnaire.item.item").Required(5, "10");
            cons.Add(itemItem);

            return result;
        }

<<<<<<< HEAD
        private static StructureDefinition buildPatientWithProfiledReferences()
        {
            var result = createTestSD(PATIENTWITHPROFILEDREFS, "Patient with References",
                    "Test Patient which has a profiled managing organization", FHIRAllTypes.Patient);
            var cons = result.Differential.Element;

            cons.Add(new ElementDefinition("Patient").OfType(FHIRAllTypes.Patient));
            cons.Add(new ElementDefinition("Patient.managingOrganization").OfReference(PROFILEDORG2));
=======
        private static StructureDefinition buildObservationWithTargetProfilesAndChildDefs()
        {
            var result = createTestSD(PROFILEDOBSERVATIONSUBJECTREF, "Observation-issue-1654",
                "Observation with targetprofile on subject and children definition under subject as well", FHIRAllTypes.Observation);

            var cons = result.Differential.Element;
            cons.Add(new ElementDefinition("Observation.subject")
            {
                ElementId = "Observation.subject",
            }.OfReference(targetProfile: ModelInfo.CanonicalUriForFhirCoreType(FHIRAllTypes.Patient)));

            cons.Add(new ElementDefinition("Observation.subject.display")
            {
                ElementId = "Observation.subject.display",
                MaxLength = 10
            });

>>>>>>> 07494b39
            return result;
        }

        private static StructureDefinition createTestSD(string url, string name, string description, FHIRAllTypes constrainedType, string? baseUri = null)
        {
            var result = new StructureDefinition
            {
                Url = url,
                Name = name,
                Status = PublicationStatus.Draft,
                Description = new Markdown(description),
                FhirVersion = EnumUtility.ParseLiteral<FHIRVersion>(ModelInfo.Version),
                Derivation = StructureDefinition.TypeDerivationRule.Constraint
            };

            if (ModelInfo.IsKnownResource(constrainedType))
                result.Kind = StructureDefinition.StructureDefinitionKind.Resource;
            else if (ModelInfo.IsPrimitive(constrainedType))
                result.Kind = StructureDefinition.StructureDefinitionKind.PrimitiveType;
            else if (ModelInfo.IsDataType(constrainedType))
                result.Kind = StructureDefinition.StructureDefinitionKind.ComplexType;
            else
                result.Kind = StructureDefinition.StructureDefinitionKind.Logical;

            result.Type = constrainedType.GetLiteral();
            result.Abstract = false;

            if (baseUri == null)
                baseUri = ResourceIdentity.Core(constrainedType.GetLiteral()).ToString();

            result.BaseDefinition = baseUri;

            result.Differential = new StructureDefinition.DifferentialComponent();

            return result;
        }

        public Resource? ResolveByCanonicalUri(string uri)
        {
            return TestProfiles.SingleOrDefault(p => p.Url == uri);
        }

        public Resource? ResolveByUri(string uri)
        {
            return ResolveByCanonicalUri(uri);
        }

    }
}<|MERGE_RESOLUTION|>--- conflicted
+++ resolved
@@ -389,7 +389,6 @@
             return result;
         }
 
-<<<<<<< HEAD
         private static StructureDefinition buildPatientWithProfiledReferences()
         {
             var result = createTestSD(PATIENTWITHPROFILEDREFS, "Patient with References",
@@ -398,7 +397,9 @@
 
             cons.Add(new ElementDefinition("Patient").OfType(FHIRAllTypes.Patient));
             cons.Add(new ElementDefinition("Patient.managingOrganization").OfReference(PROFILEDORG2));
-=======
+            return result;
+        }
+
         private static StructureDefinition buildObservationWithTargetProfilesAndChildDefs()
         {
             var result = createTestSD(PROFILEDOBSERVATIONSUBJECTREF, "Observation-issue-1654",
@@ -416,7 +417,6 @@
                 MaxLength = 10
             });
 
->>>>>>> 07494b39
             return result;
         }
 
