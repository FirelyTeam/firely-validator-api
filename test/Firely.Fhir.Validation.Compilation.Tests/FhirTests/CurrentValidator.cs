--- conflicted
+++ resolved
@@ -17,15 +17,9 @@
         { 
             // these tests are not FHIR resources, but CDA resource. We cannot handle at the moment.
             "cda/example", "cda/example-no-styles",
-<<<<<<< HEAD
-
-            // these tests will cause a circular validation and thus a stack overflow.
-            "message", "message-empty-entry",
 
             // do not run an Empty testcase
             ValidationManifestDataSourceAttribute.EMPTY_TESTCASE_NAME
-=======
->>>>>>> 85b1f4ed
         };
 
         private readonly Stopwatch _stopWatch;
