--- conflicted
+++ resolved
@@ -417,11 +417,7 @@
                             "schema": {
                               "allOf": [
                                 {
-<<<<<<< HEAD
-                                  "rtt": "(via InstanceType)"
-=======
                                   "typeschema": "(from InstanceType)"
->>>>>>> 1a9c3c12
                                 },
                                 {
                                   "dynaref": "meta.profile"
@@ -722,11 +718,7 @@
                             "schema": {
                               "allOf": [
                                 {
-<<<<<<< HEAD
-                                  "rtt": "(via InstanceType)"
-=======
                                   "typeschema": "(from InstanceType)"
->>>>>>> 1a9c3c12
                                 },
                                 {
                                   "dynaref": "meta.profile"
@@ -995,11 +987,7 @@
                             "schema": {
                               "allOf": [
                                 {
-<<<<<<< HEAD
-                                  "rtt": "(via InstanceType)"
-=======
                                   "typeschema": "(from InstanceType)"
->>>>>>> 1a9c3c12
                                 },
                                 {
                                   "dynaref": "meta.profile"
@@ -1185,11 +1173,7 @@
       "cardinality": "0..*",
       "allOf": [
         {
-<<<<<<< HEAD
-          "rtt": "(via InstanceType)"
-=======
           "typeschema": "(from InstanceType)"
->>>>>>> 1a9c3c12
         },
         {
           "dynaref": "meta.profile"
