﻿using FluentAssertions;
using Hl7.Fhir.ElementModel;
using Hl7.Fhir.Model;
using Hl7.Fhir.Serialization;
using Hl7.Fhir.Specification;
using Hl7.Fhir.Specification.Source;
using Hl7.Fhir.Utility;
using Microsoft.VisualStudio.TestTools.UnitTesting;
using System;
using System.Collections.Generic;
using System.Diagnostics;
using System.IO;
using System.Linq;
using System.Text.Encodings.Web;
using System.Text.Json;
using System.Threading.Tasks;

namespace Firely.Fhir.Validation.Compilation.Tests
{
    [Flags]
    public enum AssertionOptions
    {
        NoAssertion = 1 << 1,
        OutputTextAssertion = 1 << 2
    }

    internal class TestCaseRunner
    {
        private readonly IStructureDefinitionSummaryProvider _sdProvider;
        private readonly IResourceResolver _resourceResolver;

        public TestCaseRunner(IResourceResolver resourceResolver, IStructureDefinitionSummaryProvider sdProvider)
        {
            _resourceResolver = resourceResolver;
            _sdProvider = sdProvider;
        }

        public (OperationOutcome, OperationOutcome?) RunTestCase(TestCase testCase, ITestValidator engine, string baseDirectory, AssertionOptions options = AssertionOptions.OutputTextAssertion)
            => TaskHelper.Await(() => RunTestCaseAsync(testCase, engine, baseDirectory, options));

        public async Task<(OperationOutcome, OperationOutcome?)> RunTestCaseAsync(TestCase testCase, ITestValidator engine, string baseDirectory, AssertionOptions options = AssertionOptions.OutputTextAssertion)
        {
            if (engine.CannotValidateTest(testCase)) return (new OperationOutcome(), default(OperationOutcome));

            var absolutePath = Path.GetFullPath(baseDirectory);
            var testResource = parseResource(Path.Combine(absolutePath, testCase.FileName!));

            OperationOutcome? outcomeWithProfile = null;
            if (testCase.Profile?.Source is { } source)
            {
                var profileResource = parseResource(Path.Combine(absolutePath, source));
                var profileUri = profileResource?.InstanceType == "StructureDefinition" ? profileResource.Children("url").SingleOrDefault()?.Value as string : null;

                Assert.IsNotNull(profileUri, $"Could not find url in profile {source}");

                var supportingFiles = (testCase.Profile.Supporting ?? Enumerable.Empty<string>()).Concat(new[] { source });
                var resolver = buildTestContextResolver(_resourceResolver, absolutePath, supportingFiles);
                outcomeWithProfile = await engine.Validate(testResource, resolver, profileUri);
                assertResult(engine.GetExpectedResults(testCase.Profile), outcomeWithProfile, options);
            }

            var supportFiles = (testCase.Supporting ?? Enumerable.Empty<string>()).Concat(testCase.Profiles ?? Enumerable.Empty<string>());
            var contextResolver = buildTestContextResolver(_resourceResolver, absolutePath, supportFiles);
            OperationOutcome outcome = await engine.Validate(testResource, contextResolver, null);
            assertResult(engine.GetExpectedResults(testCase), outcome, options);

            return (outcome, outcomeWithProfile);
        }

<<<<<<< HEAD
        private readonly string[] _failingOnCurrent = new[] { "cda/example", "cda/example-no-styles",
            "message", "message-empty-entry" };
        private readonly string[] _failingOnWip = new[] { "cda/example", "cda/example-no-styles" };

=======
>>>>>>> 14066757
        public void AddOrEditValidatorResults(string manifestFileName, IEnumerable<ITestValidator> engines)
        {
            var manifestJson = File.ReadAllText(manifestFileName);
            var manifest = JsonSerializer.Deserialize<Manifest>(manifestJson, new JsonSerializerOptions() { AllowTrailingCommas = true });

            foreach (var testCase in manifest.TestCases ?? Enumerable.Empty<TestCase>())
            {
                if (ModelInfo.CheckMinorVersionCompatibility(testCase.Version ?? "5.0"))
                {
                    foreach (var engine in engines)
                    {
                        Debug.WriteLine($"Engine {engine.Name}, test {testCase.Name}");

<<<<<<< HEAD
                        if (engine.Name == "Current" && _failingOnCurrent.Contains(testCase.Name))
                            continue;
                        if (engine.Name == "Wip" && _failingOnWip.Contains(testCase.Name))
                            continue;
=======
                        if (engine.CannotValidateTest(testCase)) continue;
>>>>>>> 14066757

                        var (outcome, outcomeProfile) = RunTestCase(testCase, engine, Path.GetDirectoryName(manifestFileName)!, AssertionOptions.NoAssertion);

                        engine.SetExpectedResults(testCase, outcome.ToExpectedResults());
                        if (outcomeProfile is not null)
                        {
                            engine.SetExpectedResults(testCase.Profile!, outcomeProfile.ToExpectedResults());
                        }
                    }
                }
            }

            Debug.WriteLine("Writing outcomes");

            var json = JsonSerializer.Serialize(manifest,
                               new JsonSerializerOptions()
                               {
                                   Encoder = JavaScriptEncoder.UnsafeRelaxedJsonEscaping,
                                   WriteIndented = true,
                                   IgnoreNullValues = true
                               });
            File.WriteAllText(manifestFileName, json);
        }

        private static IResourceResolver buildTestContextResolver(IResourceResolver standardResolver, string baseDirectory, IEnumerable<string> supportingFiles)
        {
            if (supportingFiles.Any())
            {
                // build a resolver made only for this test
                var testContextResolver = new DirectorySource(
                     baseDirectory,
                     new DirectorySourceSettings { Includes = supportingFiles.ToArray(), IncludeSubDirectories = true }
                 );
                return new SnapshotSource(new MultiResolver(testContextResolver, standardResolver));
            }

            return new MultiResolver(standardResolver); // to make it a IResourceResolver again
        }

        private static void assertResult(ExpectedResult? result, OperationOutcome outcome, AssertionOptions options)
        {
            if (options.HasFlag(AssertionOptions.NoAssertion)) return; // no assertion asked

            outcome.RemoveDuplicateMessages();

            result.Should().NotBeNull("There should be an expected result");

            Assert.AreEqual(result!.ErrorCount ?? 0, outcome.Errors + outcome.Fatals, errorsWarnings(result, outcome));
            Assert.AreEqual(result.WarningCount ?? 0, outcome.Warnings, errorsWarnings(result, outcome));

            if (options.HasFlag(AssertionOptions.OutputTextAssertion))
            {
                outcome.Issue.Select(i => i.ToString()).ToList().Should().BeEquivalentTo(result.Output ?? new());
            }

            static string errorsWarnings(ExpectedResult expected, OperationOutcome actual) =>
                $"Errors: {actual.Errors + actual.Fatals} (expected {expected.ErrorCount}), " +
                    $"Warnings: {actual.Warnings} (expected {expected.WarningCount}) - {actual}";
        }

        private ITypedElement parseResource(string fileName)
        {
            var resourceText = File.ReadAllText(fileName);

            return fileName.EndsWith(".xml")
                   ? FhirXmlNode.Parse(resourceText).ToTypedElement(_sdProvider)
                   : FhirJsonNode.Parse(resourceText).ToTypedElement(_sdProvider);
        }
    }

    public static class OperationOutcomeExtensions
    {
        public static ExpectedResult ToExpectedResults(this OperationOutcome outcome)
        {
            outcome.RemoveDuplicateMessages();
            return new ExpectedResult
            {
                ErrorCount = outcome.Errors + outcome.Fatals,
                WarningCount = outcome.Warnings,
                Output = outcome.Issue.Select(i => i.ToString()).ToList()
            };
        }

        #region ToBeMoved

        // TODO: Remove this when extension method RemoveDuplicateMessages is in Common
        public static void RemoveDuplicateMessages(this OperationOutcome outcome)
        {
            var comparer = new IssueComparer();
            outcome.Issue = outcome.Issue.Distinct(comparer).ToList();
        }

        // TODO: Remove this when extension method RemoveDuplicateMessages is in Common
        private class IssueComparer : IEqualityComparer<OperationOutcome.IssueComponent>
        {
            public bool Equals(OperationOutcome.IssueComponent? x, OperationOutcome.IssueComponent? y)
            {
#pragma warning disable IDE0046 // Convert to conditional expression
                if (x is null && y is null)
                    return true;

                else if (x is null || y is null)

                    return false;
                else return x.Location?.FirstOrDefault() == y.Location?.FirstOrDefault() && x.Details?.Text == y.Details?.Text;
#pragma warning restore IDE0046 // Convert to conditional expression
            }

            public int GetHashCode(OperationOutcome.IssueComponent issue)
            {
                var hash = unchecked(issue?.Location?.FirstOrDefault()?.GetHashCode() ^ issue?.Details?.Text?.GetHashCode());
                return (hash is null) ? 0 : hash.Value;
            }

        }
        #endregion
    }
}<|MERGE_RESOLUTION|>--- conflicted
+++ resolved
@@ -67,13 +67,6 @@
             return (outcome, outcomeWithProfile);
         }
 
-<<<<<<< HEAD
-        private readonly string[] _failingOnCurrent = new[] { "cda/example", "cda/example-no-styles",
-            "message", "message-empty-entry" };
-        private readonly string[] _failingOnWip = new[] { "cda/example", "cda/example-no-styles" };
-
-=======
->>>>>>> 14066757
         public void AddOrEditValidatorResults(string manifestFileName, IEnumerable<ITestValidator> engines)
         {
             var manifestJson = File.ReadAllText(manifestFileName);
@@ -87,14 +80,7 @@
                     {
                         Debug.WriteLine($"Engine {engine.Name}, test {testCase.Name}");
 
-<<<<<<< HEAD
-                        if (engine.Name == "Current" && _failingOnCurrent.Contains(testCase.Name))
-                            continue;
-                        if (engine.Name == "Wip" && _failingOnWip.Contains(testCase.Name))
-                            continue;
-=======
                         if (engine.CannotValidateTest(testCase)) continue;
->>>>>>> 14066757
 
                         var (outcome, outcomeProfile) = RunTestCase(testCase, engine, Path.GetDirectoryName(manifestFileName)!, AssertionOptions.NoAssertion);
 
