﻿/* 
 * Copyright (C) 2021, Firely (info@fire.ly) - All Rights Reserved
 * Proprietary and confidential. Unauthorized copying of this file, 
 * via any medium is strictly prohibited.
 */

using Firely.Fhir.Validation;
using FluentAssertions;
using Hl7.Fhir.ElementModel;
using Hl7.Fhir.FhirPath;
using Hl7.Fhir.Model;
using Hl7.Fhir.Serialization;
using Hl7.Fhir.Specification;
using Hl7.Fhir.Specification.Snapshot;
using Hl7.Fhir.Specification.Source;
using Hl7.Fhir.Specification.Terminology;
using Hl7.Fhir.Support;
using Hl7.Fhir.Utility;
using Hl7.Fhir.Validation;
using Hl7.FhirPath;
using Hl7.FhirPath.Expressions;
using Microsoft.VisualStudio.TestTools.UnitTesting;
using System;
using System.Collections.Generic;
using System.IO;
using System.Linq;
using System.Reflection;
using System.Text.Encodings.Web;
using System.Text.Json;
using static Hl7.Fhir.Model.OperationOutcome;

namespace Firely.Fhir.Validation.Compilation.Tests
{
    [TestClass]
    public class ValidationManifestTest
    {
        [Flags]
        private enum AssertionOptions
        {
            NoAssertion = 1 << 1,
            OutputTextAssertion = 1 << 2
        }

        private record ValidatorEngine
            (
                Func<IValidatorEngines, ExpectedResult?> GetExpectedResults,
                Action<IValidatorEngines, ExpectedResult> SetExpectedResults,
                Func<ITypedElement, IEnumerable<string>, string?, OperationOutcome> Validator,
                IEnumerable<string> IgnoreTests
            );

        private const string TEST_CASES_BASE_PATH = @"FhirTestCases\validator";
        private const string TEST_CASES_MANIFEST = TEST_CASES_BASE_PATH + @"\manifest.json";

<<<<<<< HEAD
        private readonly static IAsyncResourceResolver? ZIPSOURCE = new CachedResolver(ZipSource.CreateValidationSource());
        private readonly static IStructureDefinitionSummaryProvider PROVIDER = new StructureDefinitionSummaryProvider(ZIPSOURCE);

        private readonly static ValidatorEngine FIRELY_SDK_CURRENT_VALIDATORENGINE =
            new(tc => tc.FirelySDKCurrent, (tc, result) => tc.FirelySDKCurrent = result, firelySDKCurrentValidator, new[] { "message", "message-empty-entry", "cda/example", "cda/example-no-styles" });
        private readonly static ValidatorEngine FIRELY_SDK_WIP_VALIDATORENGINE =
            new(tc => tc.FirelySDKWip, (tc, result) => tc.FirelySDKWip = result, schemaValidator, new[] { "cda/example", "cda/example-no-styles" });
=======
        private static Validator? _testValidator;
        private static DirectorySource? _dirSource;
        private static readonly List<TestCase> TESTCASES = new(); // only used by AddFirelySdkResults
        private static IElementSchemaResolver? _elementSchemaResolver;
        private static ValidationContext? _validationContext;

        [ClassInitialize]
        public static void ClassInitialize(TestContext _)
        {
            _dirSource = new DirectorySource(TEST_CASES_BASE_PATH, new DirectorySourceSettings { IncludeSubDirectories = true });
            var zipSource = ZipSource.CreateValidationSource();
            var resolver = new CachedResolver(new SnapshotSource(new MultiResolver(zipSource, _dirSource)));

            _elementSchemaResolver = StructureDefinitionToElementSchemaResolver.CreatedCached(resolver);

            var settings = new ValidationSettings
            {
                GenerateSnapshot = true,
                GenerateSnapshotSettings = SnapshotGeneratorSettings.CreateDefault(),
                ResourceResolver = resolver,
                TerminologyService = new LocalTerminologyService(resolver),
            };

            _testValidator = new Validator(settings);

            _validationContext = new ValidationContext(_elementSchemaResolver,
                new TerminologyServiceAdapter(new LocalTerminologyService(resolver.AsAsync())))
            {
                ExternalReferenceResolver = async u => (await resolver.ResolveByCanonicalUriAsync(u))?.ToTypedElement(),
                // IncludeFilter = Settings.SkipConstraintValidation ? (Func<IAssertion, bool>)(a => !(a is FhirPathAssertion)) : (Func<IAssertion, bool>)null,
                // 20190703 Issue 447 - rng-2 is incorrect in DSTU2 and STU3. EK
                // should be removed from STU3/R4 once we get the new normative version
                // of FP up, which could do comparisons between quantities.
                ExcludeFilter = a => (a is FhirPathValidator fhirPathAssertion && fhirPathAssertion.Key == "rng-2"),
            };
        }
>>>>>>> 6c0e3170

        /// <summary>
        /// Running the testcases from the repo https://github.com/FHIR/fhir-test-cases, using the Java expectation
        /// </summary>
        /// <param name="testCase"></param>
        [Ignore]
        [DataTestMethod]
        [ValidationManifestDataSource(TEST_CASES_MANIFEST)]
        public void TestValidationManifest(TestCase testCase) => runTestCase(testCase, FIRELY_SDK_WIP_VALIDATORENGINE);

        /// <summary>
        /// Running the testcases from the repo https://github.com/FHIR/fhir-test-cases, using the Java expectation. Running only 
        /// a single test, using the argument singleTest in the ValidationManifestDataSource annotation
        /// </summary>
        /// <param name="testCase"></param>
        [Ignore]
        [DataTestMethod]
        [ValidationManifestDataSource(TEST_CASES_MANIFEST, singleTest: "nl/nl-core-patient-01")]
        public void RunSingleTest(TestCase testCase) => runTestCase(testCase, FIRELY_SDK_WIP_VALIDATORENGINE);

        /// <summary>
        /// Running the testcases from the repo https://github.com/FHIR/fhir-test-cases, using the Firely SDK expectation.
        /// This is the base line for the Validator engine in this solution. Any failures of this tests will come from a change in the validator.
        /// In this unit test projects we have 3 manifest for the Firely SDK:
        /// - TestData\manifest-with-firelysdk2-0-results.json: expected results for the validator engine in the current SDK release (2.*)
        /// - TestData\manifest-with-firelysdk2-1-results.json: expected results for the validator engine used in branch refactor/validator of the SDK
        /// - TestData\manifest-with-firelysdk3-0-results.json: expected results for the validator engine in this solution 
        /// </summary>
        /// <param name="testCase"></param>
        [DataTestMethod]
        [ValidationManifestDataSource(@"TestData\manifest-with-firelysdk3-0-results.json", ignoreTests: new[] { "cda/example", "cda/example-no-styles" })]
        public void RunFirelySdkWipTests(TestCase testCase) => runTestCase(testCase, FIRELY_SDK_WIP_VALIDATORENGINE, AssertionOptions.OutputTextAssertion);

        [DataTestMethod]
        [ValidationManifestDataSource(@"TestData\manifest-with-firelysdk3-0-results.json", ignoreTests: new[] { "message", "message-empty-entry", "cda/example", "cda/example-no-styles" })]
        public void RunFirelySdkCurrentTests(TestCase testCase) => runTestCase(testCase, FIRELY_SDK_CURRENT_VALIDATORENGINE, AssertionOptions.OutputTextAssertion);

        private static (OperationOutcome, OperationOutcome?) runTestCase(TestCase testCase, ValidatorEngine engine, AssertionOptions options = AssertionOptions.OutputTextAssertion)
        {
            var testResource = parseResource(getAbsoluteFilePath(testCase.FileName!));

            OperationOutcome? outcomeWithProfile = null;
            if (testCase.Profile?.Source is { } source)
            {
                var profileResource = parseResource(getAbsoluteFilePath(source));
                var profileUri = profileResource?.InstanceType == "StructureDefinition" ? profileResource.Children("url").SingleOrDefault()?.Value as string : null;

                Assert.IsNotNull(profileUri);

                var supportingFiles = (testCase.Profile.Supporting ?? Enumerable.Empty<string>()).Concat(new[] { source });
                outcomeWithProfile = engine.Validator(testResource, supportingFiles, profileUri);
                assertResult(engine.GetExpectedResults(testCase.Profile), outcomeWithProfile, options);
            }

            var supportFiles = (testCase.Supporting ?? Enumerable.Empty<string>()).Concat(testCase.Profiles ?? Enumerable.Empty<string>());

            OperationOutcome outcome = engine.Validator(testResource, supportFiles, null);
            assertResult(engine.GetExpectedResults(testCase), outcome, options);

            return (outcome, outcomeWithProfile);
        }

        private static string getAbsoluteFilePath(string relativeFile)
            => @$"{TEST_CASES_BASE_PATH}\{relativeFile}";

        private static void assertResult(ExpectedResult? result, OperationOutcome outcome, AssertionOptions options)
        {
            if (options.HasFlag(AssertionOptions.NoAssertion)) return; // no assertion asked

            removeDuplicateMessages(outcome);

            result.Should().NotBeNull("There should be an expected result");

            (outcome.Errors + outcome.Fatals).Should().Be(result!.ErrorCount ?? 0);
            outcome.Warnings.Should().Be(result.WarningCount ?? 0);

            if (options.HasFlag(AssertionOptions.OutputTextAssertion))
            {
                outcome.Issue.Select(i => i.ToString()).ToList().Should().BeEquivalentTo(result.Output);
            }
        }

        private static ITypedElement parseResource(string fileName)
        {
            var resourceText = File.ReadAllText(fileName);

            return fileName.EndsWith(".xml")
                   ? FhirXmlNode.Parse(resourceText).ToTypedElement(PROVIDER)
                   : FhirJsonNode.Parse(resourceText).ToTypedElement(PROVIDER);
        }

        private static ExpectedResult writeFirelySDK(OperationOutcome outcome)
        {
            removeDuplicateMessages(outcome);
            return new ExpectedResult
            {
                ErrorCount = outcome.Errors + outcome.Fatals,
                WarningCount = outcome.Warnings,
                Output = outcome.Issue.Select(i => i.ToString()).ToList()
            };
        }

        /// <summary>
        /// Not really an unit test, but a way to generate Firely SDK results in an existing manifest.
        /// Input params:
        /// - manifestName of the ValidationManifestDataSource annotation: which manifest to use as a base
        /// - engine of runTestCase: which validator to use generate the Firely SDK results. Two possible methods: 
        ///   * FIRELY_SDK_WIP_VALIDATORENGINE (based in this solution)
        ///   * FIRELY_SDK_CURRENT_VALIDATORENGINE (based in the Firely .NET SDK solution)
        /// Output:
        /// - The method `ClassCleanup` will gather all the testcases and serialize those to disk. The filename can be altered in
        /// that method
        /// </summary>
        /// <param name="testCase"></param>
        [Ignore]
        [TestMethod]
        public void AddFirelySdkValidatorResults()
                    => addOrEditValidatorResults(TEST_CASES_MANIFEST, new[] { FIRELY_SDK_CURRENT_VALIDATORENGINE, FIRELY_SDK_WIP_VALIDATORENGINE });

        private static void addOrEditValidatorResults(string manifestFileName, IEnumerable<ValidatorEngine> engines, string[]? ignoreTests = null)
        {
            var manifestJson = File.ReadAllText(manifestFileName);
            var manifest = JsonSerializer.Deserialize<Manifest>(manifestJson, new JsonSerializerOptions() { AllowTrailingCommas = true });

            foreach (var testCase in manifest.TestCases ?? Enumerable.Empty<TestCase>())
            {
                if (ModelInfo.CheckMinorVersionCompatibility(testCase.Version ?? "5.0") && !shouldIgnoreTest(ignoreTests, testCase.Name))
                {
                    foreach (var engine in engines)
                    {
                        if (!shouldIgnoreTest(engine.IgnoreTests, testCase.Name))
                        {

                            var (outcome, outcomeProfile) = runTestCase(testCase, engine, AssertionOptions.NoAssertion);

                            engine.SetExpectedResults(testCase, writeFirelySDK(outcome));
                            if (outcomeProfile is not null)
                            {
                                engine.SetExpectedResults(testCase.Profile!, writeFirelySDK(outcomeProfile));
                            }
                        }
                    }
                }
            }

            var json = JsonSerializer.Serialize(manifest,
                               new JsonSerializerOptions()
                               {
                                   Encoder = JavaScriptEncoder.UnsafeRelaxedJsonEscaping,
                                   WriteIndented = true,
                                   IgnoreNullValues = true
                               });
            File.WriteAllText(@"..\..\..\TestData\manifest-with-firelysdk3-0-results.json", json);

            static bool shouldIgnoreTest(IEnumerable<string>? ignoreTestList, string? test) => ignoreTestList?.Contains(test) ?? false;
        }

        [Ignore]
        [TestMethod]
        public void RoundTripTest()
        {
            var expected = File.ReadAllText(@"TestData\validation-test-suite\manifest.json");
            var manifest = JsonSerializer.Deserialize<Manifest>(expected, new JsonSerializerOptions() { AllowTrailingCommas = true });
            manifest.Should().NotBeNull();
            manifest.TestCases.Should().NotBeNull();
            manifest.TestCases.Should().HaveCountGreaterThan(0);

            /*
            var actual = JsonSerializer.Serialize(manifest,
                new JsonSerializerOptions()
                {
                    WriteIndented = true,
                    IgnoreNullValues = true
                });
            */
            List<string> errors = new();
            //JsonAssert.AreSame("manifest.json", expected, actual, errors);
            errors.Should().BeEmpty();
        }

        /// <summary>
        /// Validator engine based in this solution: the work in progress (wip) validator
        /// </summary>
        /// <param name="instance"></param>
        /// <param name="profile"></param>
        /// <returns></returns>
        private static OperationOutcome schemaValidator(ITypedElement instance, IEnumerable<string> supportingFiles, string? profile = null)
        {
            var outcome = new OperationOutcome();
            var result = Assertions.EMPTY;
            var resolver = buildTestContextResolver(supportingFiles).AsAsync();

            foreach (var profileUri in getProfiles(instance, profile))
            {
                result += validate(instance, profileUri);
            }

            outcome.Add(ToOperationOutcome(result));
            return outcome;

            Assertions validate(ITypedElement typedElement, string canonicalProfile)
            {
                Assertions assertions = Assertions.EMPTY;
                var schemaUri = new Uri(canonicalProfile, UriKind.RelativeOrAbsolute);
                try
                {
                    var schemaResolver = new StructureDefinitionToElementSchemaResolver(resolver);
                    var schema = TaskHelper.Await(() => schemaResolver.GetSchema(schemaUri));
                    var validationContext = new ValidationContext(schemaResolver,
                            new TerminologyServiceAdapter(new LocalTerminologyService(resolver.AsAsync())))
                    {
                        ExternalReferenceResolver = async u => (await resolver.ResolveByCanonicalUriAsync(u))?.ToTypedElement(),
                        // IncludeFilter = Settings.SkipConstraintValidation ? (Func<IAssertion, bool>)(a => !(a is FhirPathAssertion)) : (Func<IAssertion, bool>)null,
                        // 20190703 Issue 447 - rng-2 is incorrect in DSTU2 and STU3. EK
                        // should be removed from STU3/R4 once we get the new normative version
                        // of FP up, which could do comparisons between quantities.
                        ExcludeFilter = a => (a is FhirPathAssertion fhirPathAssertion && fhirPathAssertion.Key == "rng-2"),
                    };
                    assertions += TaskHelper.Await(() => schema!.Validate(typedElement, validationContext));
                }
                catch (Exception ex)
                {
                    assertions += new ResultAssertion(ValidationResult.Failure, new IssueAssertion(-1, "", ex.Message, IssueSeverity.Error));
                }
                return assertions;
            }

            IEnumerable<string> getProfiles(ITypedElement node, string? profile = null)
            {
                foreach (var item in node.Children("meta").Children("profile").Select(p => p.Value).Cast<string>())
                {
                    yield return item;
                }
                if (profile is not null)
                {
                    yield return profile;
                }

                var instanceType = ModelInfo.CanonicalUriForFhirCoreType(node.InstanceType).Value;
                if (instanceType is not null)
                {
                    yield return instanceType;
                }
            }
        }

        private static IResourceResolver buildTestContextResolver(IEnumerable<string> supportingFiles)
        {
            if (supportingFiles.Any())
            {
                // build a resolver made only for this test
                var testContextResolver = new DirectorySource(
                     TEST_CASES_BASE_PATH,
                     new DirectorySourceSettings { Includes = supportingFiles.ToArray(), IncludeSubDirectories = true }
                 );
                return new SnapshotSource(new MultiResolver(testContextResolver, ZIPSOURCE));
            }

            return new MultiResolver(ZIPSOURCE); // to make it a IResourceResolver again
        }

        /// <summary>
        ///  Validation engine of the current Firely SDK (2.x)
        /// </summary>
        /// <param name="instance"></param>
        /// <param name="profile"></param>
        /// <returns></returns>
        private static OperationOutcome firelySDKCurrentValidator(ITypedElement instance, IEnumerable<string> supportingFiles, string? profile = null)
        {
            var resolver = buildTestContextResolver(supportingFiles);
            var settings = new ValidationSettings
            {
                GenerateSnapshot = true,
                GenerateSnapshotSettings = SnapshotGeneratorSettings.CreateDefault(),
                ResourceResolver = resolver,
                TerminologyService = new LocalTerminologyService(resolver.AsAsync()),
            };

            var validator = new Validator(settings);

            return profile is null ? validator.Validate(instance) : validator.Validate(instance, profile);
        }

        #region ToBeMoved

        // TODO: move this to project Firely.Fhir.Validation when OperationOutcome is in Common
        public static OperationOutcome ToOperationOutcome(Assertions assertions)
        {
            var outcome = new OperationOutcome();

            foreach (var item in assertions.GetIssueAssertions())
            {
                var issue = Issue.Create(item.IssueNumber, convertToSeverity(item.Severity), convertToType(item.Type));
                outcome.AddIssue(item.Message, issue, item.Location);
            }
            return outcome;
        }

        // TODO: move this to project Firely.Fhir.Validation when OperationOutcome is in Common
        private static OperationOutcome.IssueSeverity convertToSeverity(IssueSeverity? severity)
        {
            return severity switch
            {
                IssueSeverity.Fatal => OperationOutcome.IssueSeverity.Fatal,
                IssueSeverity.Error => OperationOutcome.IssueSeverity.Error,
                IssueSeverity.Warning => OperationOutcome.IssueSeverity.Warning,
                _ => OperationOutcome.IssueSeverity.Information,
            };
        }

        // TODO: move this to project Firely.Fhir.Validation when OperationOutcome is in Common
        private static OperationOutcome.IssueType convertToType(IssueType? type) => type switch
        {
            IssueType.BusinessRule => OperationOutcome.IssueType.BusinessRule,
            IssueType.Invalid => OperationOutcome.IssueType.Invalid,
            IssueType.Invariant => OperationOutcome.IssueType.Invariant,
            IssueType.Incomplete => OperationOutcome.IssueType.Incomplete,
            IssueType.Structure => OperationOutcome.IssueType.Structure,
            IssueType.NotSupported => OperationOutcome.IssueType.NotSupported,
            IssueType.Informational => OperationOutcome.IssueType.Informational,
            IssueType.Exception => OperationOutcome.IssueType.Exception,
            IssueType.CodeInvalid => OperationOutcome.IssueType.CodeInvalid,
            _ => OperationOutcome.IssueType.Invalid,
        };

        // TODO: move this to project Firely.Fhir.Validation when OperationOutcome is in Common
        private static OperationOutcome removeDuplicateMessages(OperationOutcome outcome)
        {
            var comparer = new IssueComparer();
            outcome.Issue = outcome.Issue.Distinct(comparer).ToList();
            return outcome;
        }

        // TODO: move this to project Firely.Fhir.Validation when OperationOutcome is in Common
        private class IssueComparer : IEqualityComparer<OperationOutcome.IssueComponent>
        {
            public bool Equals(OperationOutcome.IssueComponent? x, OperationOutcome.IssueComponent? y)
            {
                if (x is null && y is null)
                    return true;
                else if (x is null || y is null)
                    return false;
                else return x.Location?.FirstOrDefault() == y.Location?.FirstOrDefault() && x.Details?.Text == y.Details?.Text;
            }

            public int GetHashCode(OperationOutcome.IssueComponent issue)
            {
                var hash = unchecked(issue?.Location?.FirstOrDefault()?.GetHashCode() ^ issue?.Details?.Text?.GetHashCode());
                return (hash is null) ? 0 : hash.Value;
            }

        }
        #endregion
    }

    [AttributeUsage(AttributeTargets.Method)]
    internal class ValidationManifestDataSourceAttribute : Attribute, ITestDataSource
    {
        private readonly string? _manifestFileName;
        private readonly string? _singleTest;
        private readonly IEnumerable<string> _ignoreTests;

        public ValidationManifestDataSourceAttribute(string manifestFileName, string? singleTest = null, string[]? ignoreTests = null)
        {
            _manifestFileName = manifestFileName;
            _singleTest = singleTest;
            _ignoreTests = ignoreTests ?? Enumerable.Empty<string>();
        }

        public string? GetDisplayName(MethodInfo methodInfo, object[] data)
            => data.FirstOrDefault() is TestCase testCase ? testCase.Name : default;

        public IEnumerable<object[]> GetData(MethodInfo methodInfo)
        {
            var manifestJson = File.ReadAllText(_manifestFileName);
            var manifest = JsonSerializer.Deserialize<Manifest>(manifestJson, new JsonSerializerOptions() { AllowTrailingCommas = true });

            IEnumerable<TestCase> testCases = manifest.TestCases ?? Enumerable.Empty<TestCase>();

            testCases = testCases.Where(t => ModelInfo.CheckMinorVersionCompatibility(t.Version ?? "5.0"));

            if (!string.IsNullOrEmpty(_singleTest))
                testCases = testCases.Where(t => t.Name == _singleTest);
            if (_ignoreTests != null)
                testCases = testCases.Where(t => !_ignoreTests.Contains(t.Name));

            return testCases.Select(e => new object[] { e });
        }
    }
}<|MERGE_RESOLUTION|>--- conflicted
+++ resolved
@@ -4,7 +4,6 @@
  * via any medium is strictly prohibited.
  */
 
-using Firely.Fhir.Validation;
 using FluentAssertions;
 using Hl7.Fhir.ElementModel;
 using Hl7.Fhir.FhirPath;
@@ -52,7 +51,6 @@
         private const string TEST_CASES_BASE_PATH = @"FhirTestCases\validator";
         private const string TEST_CASES_MANIFEST = TEST_CASES_BASE_PATH + @"\manifest.json";
 
-<<<<<<< HEAD
         private readonly static IAsyncResourceResolver? ZIPSOURCE = new CachedResolver(ZipSource.CreateValidationSource());
         private readonly static IStructureDefinitionSummaryProvider PROVIDER = new StructureDefinitionSummaryProvider(ZIPSOURCE);
 
@@ -60,44 +58,6 @@
             new(tc => tc.FirelySDKCurrent, (tc, result) => tc.FirelySDKCurrent = result, firelySDKCurrentValidator, new[] { "message", "message-empty-entry", "cda/example", "cda/example-no-styles" });
         private readonly static ValidatorEngine FIRELY_SDK_WIP_VALIDATORENGINE =
             new(tc => tc.FirelySDKWip, (tc, result) => tc.FirelySDKWip = result, schemaValidator, new[] { "cda/example", "cda/example-no-styles" });
-=======
-        private static Validator? _testValidator;
-        private static DirectorySource? _dirSource;
-        private static readonly List<TestCase> TESTCASES = new(); // only used by AddFirelySdkResults
-        private static IElementSchemaResolver? _elementSchemaResolver;
-        private static ValidationContext? _validationContext;
-
-        [ClassInitialize]
-        public static void ClassInitialize(TestContext _)
-        {
-            _dirSource = new DirectorySource(TEST_CASES_BASE_PATH, new DirectorySourceSettings { IncludeSubDirectories = true });
-            var zipSource = ZipSource.CreateValidationSource();
-            var resolver = new CachedResolver(new SnapshotSource(new MultiResolver(zipSource, _dirSource)));
-
-            _elementSchemaResolver = StructureDefinitionToElementSchemaResolver.CreatedCached(resolver);
-
-            var settings = new ValidationSettings
-            {
-                GenerateSnapshot = true,
-                GenerateSnapshotSettings = SnapshotGeneratorSettings.CreateDefault(),
-                ResourceResolver = resolver,
-                TerminologyService = new LocalTerminologyService(resolver),
-            };
-
-            _testValidator = new Validator(settings);
-
-            _validationContext = new ValidationContext(_elementSchemaResolver,
-                new TerminologyServiceAdapter(new LocalTerminologyService(resolver.AsAsync())))
-            {
-                ExternalReferenceResolver = async u => (await resolver.ResolveByCanonicalUriAsync(u))?.ToTypedElement(),
-                // IncludeFilter = Settings.SkipConstraintValidation ? (Func<IAssertion, bool>)(a => !(a is FhirPathAssertion)) : (Func<IAssertion, bool>)null,
-                // 20190703 Issue 447 - rng-2 is incorrect in DSTU2 and STU3. EK
-                // should be removed from STU3/R4 once we get the new normative version
-                // of FP up, which could do comparisons between quantities.
-                ExcludeFilter = a => (a is FhirPathValidator fhirPathAssertion && fhirPathAssertion.Key == "rng-2"),
-            };
-        }
->>>>>>> 6c0e3170
 
         /// <summary>
         /// Running the testcases from the repo https://github.com/FHIR/fhir-test-cases, using the Java expectation
@@ -304,7 +264,7 @@
                 var schemaUri = new Uri(canonicalProfile, UriKind.RelativeOrAbsolute);
                 try
                 {
-                    var schemaResolver = new StructureDefinitionToElementSchemaResolver(resolver);
+                    var schemaResolver = StructureDefinitionToElementSchemaResolver.CreatedCached(resolver);
                     var schema = TaskHelper.Await(() => schemaResolver.GetSchema(schemaUri));
                     var validationContext = new ValidationContext(schemaResolver,
                             new TerminologyServiceAdapter(new LocalTerminologyService(resolver.AsAsync())))
@@ -314,7 +274,7 @@
                         // 20190703 Issue 447 - rng-2 is incorrect in DSTU2 and STU3. EK
                         // should be removed from STU3/R4 once we get the new normative version
                         // of FP up, which could do comparisons between quantities.
-                        ExcludeFilter = a => (a is FhirPathAssertion fhirPathAssertion && fhirPathAssertion.Key == "rng-2"),
+                        ExcludeFilter = a => (a is FhirPathValidator fhirPathAssertion && fhirPathAssertion.Key == "rng-2"),
                     };
                     assertions += TaskHelper.Await(() => schema!.Validate(typedElement, validationContext));
                 }
