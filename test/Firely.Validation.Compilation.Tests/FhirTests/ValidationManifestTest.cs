﻿using Firely.Fhir.Validation;
using FluentAssertions;
using Hl7.Fhir.ElementModel;
using Hl7.Fhir.FhirPath;
using Hl7.Fhir.Model;
using Hl7.Fhir.Serialization;
using Hl7.Fhir.Specification.Snapshot;
using Hl7.Fhir.Specification.Source;
using Hl7.Fhir.Specification.Terminology;
using Hl7.Fhir.Support;
using Hl7.Fhir.Utility;
using Hl7.Fhir.Validation;
using Hl7.FhirPath;
using Hl7.FhirPath.Expressions;
using Microsoft.VisualStudio.TestTools.UnitTesting;
using System;
using System.Collections.Generic;
using System.Diagnostics;
using System.IO;
using System.Linq;
using System.Reflection;
using System.Text.Json;
using static Hl7.Fhir.Model.OperationOutcome;
using Issue = Hl7.Fhir.Support.Issue;

namespace Firely.Validation.Compilation.Tests
{
    [TestClass]
    public class ValidationManifestTest
    {
        [Flags]
        enum AssertionOptions
        {
            NoAssertion = 1 << 1,
            JavaAssertion = 1 << 2,
            FirelySdkAssertion = 1 << 3,
            OutputTextAssertion = 1 << 4
        }

        private const string TEST_CASES_BASE_PATH = @"FhirTestCases\validator";
        private const string TEST_CASES_MANIFEST = TEST_CASES_BASE_PATH + @"\manifest.json";

        private static Validator? _testValidator;
        private static DirectorySource? _dirSource;
        private static readonly List<TestCase> TESTCASES = new(); // only used by AddFirelySdkResults
        private static IElementSchemaResolver? _elementSchemaResolver;
        private static ValidationContext? _validationContext;

        [ClassInitialize]
        public static void ClassInitialize(TestContext context)
        {
            _dirSource = new DirectorySource(TEST_CASES_BASE_PATH, new DirectorySourceSettings { IncludeSubDirectories = true });
            var zipSource = ZipSource.CreateValidationSource();
            var resolver = new CachedResolver(new SnapshotSource(new MultiResolver(zipSource, _dirSource)));

            _elementSchemaResolver = new StructureDefinitionToElementSchemaResolver(resolver);

            var settings = new ValidationSettings
            {
                GenerateSnapshot = true,
                GenerateSnapshotSettings = SnapshotGeneratorSettings.CreateDefault(),
                ResourceResolver = resolver,
                TerminologyService = new LocalTerminologyService(resolver),
            };

            _testValidator = new Validator(settings);

            _validationContext = new ValidationContext(_elementSchemaResolver,
                new TerminologyServiceAdapter(new LocalTerminologyService(resolver.AsAsync())))
            {
                ExternalReferenceResolver = async u => (await resolver.ResolveByCanonicalUriAsync(u))?.ToTypedElement(),
                // IncludeFilter = Settings.SkipConstraintValidation ? (Func<IAssertion, bool>)(a => !(a is FhirPathAssertion)) : (Func<IAssertion, bool>)null,
                // 20190703 Issue 447 - rng-2 is incorrect in DSTU2 and STU3. EK
                // should be removed from STU3/R4 once we get the new normative version
                // of FP up, which could do comparisons between quantities.
                ExcludeFilter = a => (a is FhirPathAssertion fhirPathAssertion && fhirPathAssertion.Key == "rng-2"),
            };
        }

        /// <summary>
        /// Running the testcases from the repo https://github.com/FHIR/fhir-test-cases, using the Java expectation
        /// </summary>
        /// <param name="testCase"></param>
        [Ignore]
        [DataTestMethod]
        [ValidationManifestDataSource(TEST_CASES_MANIFEST)]
        public void TestValidationManifest(TestCase testCase) => runTestCase(testCase, schemaValidator, AssertionOptions.JavaAssertion);

        /// <summary>
        /// Running the testcases from the repo https://github.com/FHIR/fhir-test-cases, using the Java expectation. Running only 
        /// a single test, using the argument singleTest in the ValidationManifestDataSource annotation
        /// </summary>
        /// <param name="testCase"></param>
        [Ignore]
        [DataTestMethod]
        [ValidationManifestDataSource(TEST_CASES_MANIFEST, singleTest: "nl/nl-core-patient-01")]
        public void RunSingleTest(TestCase testCase) => runTestCase(testCase, schemaValidator, AssertionOptions.JavaAssertion);

        /// <summary>
        /// Running the testcases from the repo https://github.com/FHIR/fhir-test-cases, using the Firely SDK expectation.
        /// This is the base line for the Validator engine in this solution. Any failures of this tests will come from a change in the validator.
        /// In this unit test projects we have 3 manifest for the Firely SDK:
        /// - TestData\manifest-with-firelysdk2-0-results.json: expected results for the validator engine in the current SDK release (2.*)
        /// - TestData\manifest-with-firelysdk2-1-results.json: expected results for the validator engine used in branch refactor/validator of the SDK
        /// - TestData\manifest-with-firelysdk3-0-results.json: expected results for the validator engine in this solution 
        /// </summary>
        /// <param name="testCase"></param>
        [DataTestMethod]
<<<<<<< HEAD
        [ValidationManifestDataSource(@"TestData\manifest-with-firelysdk3-0-results.json",
            //   singleTest: "hakan-se",
            ignoreTests:
            new[]
            {
                // For unknown reasons. Marten: Why?
                "message", "message-empty-entry", 

                // The discriminator slices twice on type, the second discriminator
                // stepping into a resolve() for a reference. But: the first slice (String)
                // is not a reference and so has no constraint for that second discriminator.
                // We could fix this (see https://github.com/FirelyTeam/firely-net-sdk/issues/1686)
                // For now, disable this test.
                "mixed-type-slicing",

                // requires 'profile' discriminator support...upcoming
                // in PR https://github.com/FirelyTeam/firely-serverless-validator/pull/13,
                // can be re-enabled afterwards.
                "bundle-duplicate-ids-not",
                "bundle-mni-patientOverview-bundle-example1"
            })]
=======
        [ValidationManifestDataSource(@"TestData\manifest-with-firelysdk3-0-results.json")]
>>>>>>> 5046538a
        public void RunFirelySdkTests(TestCase testCase) => runTestCase(testCase, schemaValidator, AssertionOptions.FirelySdkAssertion | AssertionOptions.OutputTextAssertion);

        private static (OperationOutcome, OperationOutcome?) runTestCase(TestCase testCase, Func<Resource, string?, OperationOutcome> validator, AssertionOptions options = AssertionOptions.JavaAssertion)
        {
            var testResource =
                parseResource(@$"{TEST_CASES_BASE_PATH}\{testCase.FileName}");

            OperationOutcome? outcomeWithProfile = null;
            if (testCase.Profile?.Source is { } source)
            {
                var profileUri = _dirSource!.ListSummaries().First(s => s.Origin.EndsWith(Path.DirectorySeparatorChar + source)).GetConformanceCanonicalUrl();

                outcomeWithProfile = validator(testResource, profileUri);
                assertResult(options.HasFlag(AssertionOptions.JavaAssertion) ? testCase.Profile.Java : testCase.Profile.FirelySDK, outcomeWithProfile, options);
            }

            OperationOutcome outcome = validator(testResource, null);
            assertResult(options.HasFlag(AssertionOptions.JavaAssertion) ? testCase.Java : testCase.FirelySDK, outcome, options);

            return (outcome, outcomeWithProfile);
        }

        private static void assertResult(ExpectedResult? result, OperationOutcome outcome, AssertionOptions options)
        {
            if (options.HasFlag(AssertionOptions.NoAssertion)) return; // no assertion asked

            removeDuplicateMessages(outcome);

            result.Should().NotBeNull("There should be an expected result");

            try
            {
                (outcome.Errors + outcome.Fatals).Should().Be(result!.ErrorCount ?? 0);
                outcome.Warnings.Should().Be(result.WarningCount ?? 0);

                if (options.HasFlag(AssertionOptions.OutputTextAssertion))
                {
                    outcome.Issue.Select(i => i.ToString()).ToList().Should().BeEquivalentTo(result.Output);
                }

            }
            catch (Exception)
            {
                Debug.WriteLine(outcome.ToString());
                throw;
            }
        }

        private static Resource parseResource(string fileName)
        {
            var resourceText = File.ReadAllText(fileName);
            var testResource = fileName.EndsWith(".xml") ?
                new FhirXmlParser().Parse<Resource>(resourceText) :
                new FhirJsonParser().Parse<Resource>(resourceText);
            Assert.IsNotNull(testResource);
            return testResource;
        }

        private static ExpectedResult writeFirelySDK(OperationOutcome outcome)
        {
            removeDuplicateMessages(outcome);
            return new ExpectedResult
            {
                ErrorCount = outcome.Errors + outcome.Fatals,
                WarningCount = outcome.Warnings,
                Output = outcome.Issue.Select(i => i.ToString()).ToList()
            };
        }

        /// <summary>
        /// Not really an unit test, but a way to generate Firely SDK results in an existing manifest.
        /// Input params:
        /// - manifestName of the ValidationManifestDataSource annotation: which manifest to use as a base
        /// - validator of runTestCase: which validator to use generate the Firely SDK results. Two possible methods: firelySDK20Validator and schemaValidator (based in this solution)
        /// Output:
        /// - The method `ClassCleanup` will gather all the testcases and serialize those to disk. The filename can be altered in
        /// that method
        /// </summary>
        /// <param name="testCase"></param>
        [Ignore]
        [DataTestMethod]
        [ValidationManifestDataSource(TEST_CASES_MANIFEST)]
        public void AddFirelySdkResults(TestCase testCase)
        {
            var (outcome, outcomeProfile) = runTestCase(testCase, schemaValidator, AssertionOptions.NoAssertion);

            testCase.FirelySDK = writeFirelySDK(outcome);
            if (outcomeProfile is not null)
            {
                testCase.Profile!.FirelySDK = writeFirelySDK(outcomeProfile);
            }

            TESTCASES.Add(testCase);
        }

        [ClassCleanup]
        public static void ClassCleanup()
        {
            if (TESTCASES.Any())
            {
                var newManifest = new Manifest
                {
                    TestCases = TESTCASES
                };

                var json = JsonSerializer.Serialize(newManifest,
                                new JsonSerializerOptions()
                                {
                                    WriteIndented = true,
                                    IgnoreNullValues = true
                                });
                File.WriteAllText(@"..\..\..\TestData\manifest-with-firelysdk3-0-results.json", json);
            }
        }

        [Ignore]
        [TestMethod]
        public void RoundTripTest()
        {
            var expected = File.ReadAllText(@"TestData\validation-test-suite\manifest.json");
            var manifest = JsonSerializer.Deserialize<Manifest>(expected, new JsonSerializerOptions() { AllowTrailingCommas = true });
            manifest.Should().NotBeNull();
            manifest.TestCases.Should().NotBeNull();
            manifest.TestCases.Should().HaveCountGreaterThan(0);
            _ = JsonSerializer.Serialize(manifest,
                new JsonSerializerOptions()
                {
                    WriteIndented = true,
                    IgnoreNullValues = true
                });

            List<string> errors = new();
            //JsonAssert.AreSame("manifest.json", expected, actual, errors);
            errors.Should().BeEmpty();
        }

        /// <summary>
        /// Validator engine based in this solution: the 'new' validator
        /// </summary>
        /// <param name="instance"></param>
        /// <param name="profile"></param>
        /// <returns></returns>
        private OperationOutcome schemaValidator(Resource instance, string? profile = null)
        {
            var outcome = new OperationOutcome();
            var node = new ScopedNode2(instance.ToTypedElement());
            var definitions = getProfiles(node, profile);

            var result = Assertions.EMPTY;
            foreach (var p in definitions)
            {
                var schemaUri = new Uri(p, UriKind.RelativeOrAbsolute);
                var schema = TaskHelper.Await(() => _elementSchemaResolver!.GetSchema(schemaUri));
                result += TaskHelper.Await(() => schema!.Validate(node, _validationContext!));
            }
            outcome.Add(ToOperationOutcome(result));
            return outcome;
        }

        /// <summary>
        ///  Validation engine of the current Firely SDK (2.x)
        /// </summary>
        /// <param name="instance"></param>
        /// <param name="profile"></param>
        /// <returns></returns>
        private static OperationOutcome firelySDK20Validator(Resource instance, string? profile = null)
        {
            return profile is null ? _testValidator.Validate(instance) : _testValidator.Validate(instance, profile);
        }

        private static IEnumerable<string> getProfiles(ITypedElement node, string? profile = null)
        {
            foreach (var item in node.Children("meta").Children("profile").Select(p => p.Value).Cast<string>())
            {
                yield return item;
            }
            if (profile is not null)
            {
                yield return profile!;
            }

            var instanceType = ModelInfo.CanonicalUriForFhirCoreType(node.InstanceType).Value;
            if (instanceType is not null)
            {
                yield return instanceType;
            }
        }


        // TODO: move this to project Firely.Fhir.Validation when OperationOutcome is in Common
        public static OperationOutcome ToOperationOutcome(Assertions assertions)
        {
            var outcome = new OperationOutcome();

            foreach (var item in assertions.GetIssueAssertions())
            {
                var issue = Issue.Create(item.IssueNumber, convertToSeverity(item.Severity), convertToType(item.Type));
                outcome.AddIssue(item.Message, issue, item.Location);
            }
            return outcome;
        }

        // TODO: move this to project Firely.Fhir.Validation when OperationOutcome is in Common
        private static OperationOutcome.IssueSeverity convertToSeverity(IssueSeverity? severity)
        {
            return severity switch
            {
                IssueSeverity.Fatal => OperationOutcome.IssueSeverity.Fatal,
                IssueSeverity.Error => OperationOutcome.IssueSeverity.Error,
                IssueSeverity.Warning => OperationOutcome.IssueSeverity.Warning,
                _ => OperationOutcome.IssueSeverity.Information,
            };
        }

        // TODO: move this to project Firely.Fhir.Validation when OperationOutcome is in Common
        private static OperationOutcome.IssueType convertToType(IssueType? type) => type switch
        {
            IssueType.BusinessRule => OperationOutcome.IssueType.BusinessRule,
            IssueType.Invalid => OperationOutcome.IssueType.Invalid,
            IssueType.Invariant => OperationOutcome.IssueType.Invariant,
            IssueType.Incomplete => OperationOutcome.IssueType.Incomplete,
            IssueType.Structure => OperationOutcome.IssueType.Structure,
            IssueType.NotSupported => OperationOutcome.IssueType.NotSupported,
            IssueType.Informational => OperationOutcome.IssueType.Informational,
            IssueType.Exception => OperationOutcome.IssueType.Exception,
            IssueType.CodeInvalid => OperationOutcome.IssueType.CodeInvalid,
            _ => OperationOutcome.IssueType.Invalid,
        };

        // TODO: move this to project Firely.Fhir.Validation when OperationOutcome is in Common
        private static OperationOutcome removeDuplicateMessages(OperationOutcome outcome)
        {
            var comparer = new IssueComparer();
            outcome.Issue = outcome.Issue.Distinct(comparer).ToList();
            return outcome;
        }

        // TODO: move this to project Firely.Fhir.Validation when OperationOutcome is in Common
        class IssueComparer : IEqualityComparer<OperationOutcome.IssueComponent>
        {
            public bool Equals(OperationOutcome.IssueComponent? x, OperationOutcome.IssueComponent? y)
            {
                if (x is null && y is null)
                    return true;
                else if (x is null || y is null)
                    return false;
                else if (x.Location?.FirstOrDefault() == y.Location?.FirstOrDefault() && x.Details?.Text == y.Details?.Text)
                    return true;
                else
                    return false;
            }

            public int GetHashCode(OperationOutcome.IssueComponent issue)
            {
                var hash = unchecked(issue?.Location?.FirstOrDefault()?.GetHashCode() ^ issue?.Details?.Text?.GetHashCode());
                return (hash is null) ? 0 : hash.Value;
            }

        }
    }


    [AttributeUsage(AttributeTargets.Method)]
    class ValidationManifestDataSourceAttribute : Attribute, ITestDataSource
    {
        private readonly string? _manifestFileName;
        private readonly string? _singleTest;
        private readonly IEnumerable<string> _ignoreTests;

        public ValidationManifestDataSourceAttribute(string manifestFileName, string? singleTest = null, string[]? ignoreTests = null)
        {
            _manifestFileName = manifestFileName;
            _singleTest = singleTest;
            _ignoreTests = ignoreTests ?? Enumerable.Empty<string>();
        }

        public string? GetDisplayName(MethodInfo methodInfo, object[] data)
            => data.FirstOrDefault() is TestCase testCase ? testCase.Name : default;

        public IEnumerable<object[]> GetData(MethodInfo methodInfo)
        {
            var manifestJson = File.ReadAllText(_manifestFileName);
            var manifest = JsonSerializer.Deserialize<Manifest>(manifestJson, new JsonSerializerOptions() { AllowTrailingCommas = true });

            IEnumerable<TestCase> testCases = manifest.TestCases ?? Enumerable.Empty<TestCase>();

            testCases = testCases.Where(t => t.Version != null && ModelInfo.CheckMinorVersionCompatibility(t.Version));

            if (!string.IsNullOrEmpty(_singleTest))
                testCases = testCases.Where(t => t.Name == _singleTest);
            if (_ignoreTests != null)
                testCases = testCases.Where(t => !_ignoreTests.Contains(t.Name));

            return testCases.Select(e => new object[] { e });
        }
    }
}<|MERGE_RESOLUTION|>--- conflicted
+++ resolved
@@ -106,7 +106,6 @@
         /// </summary>
         /// <param name="testCase"></param>
         [DataTestMethod]
-<<<<<<< HEAD
         [ValidationManifestDataSource(@"TestData\manifest-with-firelysdk3-0-results.json",
             //   singleTest: "hakan-se",
             ignoreTests:
@@ -128,9 +127,6 @@
                 "bundle-duplicate-ids-not",
                 "bundle-mni-patientOverview-bundle-example1"
             })]
-=======
-        [ValidationManifestDataSource(@"TestData\manifest-with-firelysdk3-0-results.json")]
->>>>>>> 5046538a
         public void RunFirelySdkTests(TestCase testCase) => runTestCase(testCase, schemaValidator, AssertionOptions.FirelySdkAssertion | AssertionOptions.OutputTextAssertion);
 
         private static (OperationOutcome, OperationOutcome?) runTestCase(TestCase testCase, Func<Resource, string?, OperationOutcome> validator, AssertionOptions options = AssertionOptions.JavaAssertion)
