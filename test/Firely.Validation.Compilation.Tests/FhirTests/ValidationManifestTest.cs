﻿using Firely.Fhir.Validation;
using FluentAssertions;
using Hl7.Fhir.ElementModel;
using Hl7.Fhir.FhirPath;
using Hl7.Fhir.Model;
using Hl7.Fhir.Serialization;
using Hl7.Fhir.Specification.Snapshot;
using Hl7.Fhir.Specification.Source;
using Hl7.Fhir.Specification.Terminology;
using Hl7.Fhir.Support;
using Hl7.Fhir.Utility;
using Hl7.Fhir.Validation;
using Hl7.FhirPath;
using Hl7.FhirPath.Expressions;
using Microsoft.VisualStudio.TestTools.UnitTesting;
using System;
using System.Collections.Generic;
using System.IO;
using System.Linq;
using System.Reflection;
using System.Text.Json;
using static Hl7.Fhir.Model.OperationOutcome;
using Issue = Hl7.Fhir.Support.Issue;

namespace Firely.Validation.Compilation.Tests
{
    [TestClass]
    public class ValidationManifestTest
    {
        [Flags]
        enum AssertionOptions
        {
            NoAssertion = 1 << 1,
            JavaAssertion = 1 << 2,
            FirelySdkAssertion = 1 << 3,
            OutputTextAssertion = 1 << 4
        }

        private const string TEST_CASES_BASE_PATH = @"FhirTestCases\validator";
        private const string TEST_CASES_MANIFEST = TEST_CASES_BASE_PATH + @"\manifest.json";

        private static Validator? _testValidator;
        private static DirectorySource? _dirSource;
<<<<<<< HEAD
        private static List<TestCase> _testCases = new(); // only used by AddFirelySdkResults
=======
        private static readonly List<TestCase> _testCases = new List<TestCase>(); // only used by AddFirelySdkResults
>>>>>>> f2749787
        private static IElementSchemaResolver? _elementSchemaResolver;
        private static ValidationContext? _validationContext;

        [ClassInitialize]
        public static void ClassInitialize(TestContext context)
        {
            _dirSource = new DirectorySource(TEST_CASES_BASE_PATH, new DirectorySourceSettings { IncludeSubDirectories = true });
            var zipSource = ZipSource.CreateValidationSource();
            var resolver = new CachedResolver(new SnapshotSource(new MultiResolver(zipSource, _dirSource)));

            _elementSchemaResolver = new ElementSchemaResolver(resolver);

            var settings = new ValidationSettings
            {
                GenerateSnapshot = true,
                GenerateSnapshotSettings = SnapshotGeneratorSettings.CreateDefault(),
                ResourceResolver = resolver,
                TerminologyService = new LocalTerminologyService(resolver),
            };

            _testValidator = new Validator(settings);

            _validationContext = new ValidationContext(_elementSchemaResolver,
                new TerminologyServiceAdapter(new LocalTerminologyService(resolver.AsAsync())))
            {
                ExternalReferenceResolver = async u => (await resolver.ResolveByCanonicalUriAsync(u))?.ToTypedElement(),
                // IncludeFilter = Settings.SkipConstraintValidation ? (Func<IAssertion, bool>)(a => !(a is FhirPathAssertion)) : (Func<IAssertion, bool>)null,
                // 20190703 Issue 447 - rng-2 is incorrect in DSTU2 and STU3. EK
                // should be removed from STU3/R4 once we get the new normative version
                // of FP up, which could do comparisons between quantities.
                ExcludeFilter = a => (a is FhirPathAssertion fhirPathAssertion && fhirPathAssertion.Key == "rng-2"),
            };
        }

        /// <summary>
        /// Running the testcases from the repo https://github.com/FHIR/fhir-test-cases, using the Java expectation
        /// </summary>
        /// <param name="testCase"></param>
        [Ignore]
        [DataTestMethod]
        [ValidationManifestDataSource(TEST_CASES_MANIFEST, ignoreTests: new[] { "message", "message-empty-entry" })]
        public void TestValidationManifest(TestCase testCase) => runTestCase(testCase, schemaValidator, AssertionOptions.JavaAssertion);

        /// <summary>
        /// Running the testcases from the repo https://github.com/FHIR/fhir-test-cases, using the Java expectation. Running only 
        /// a single test, using the argument singleTest in the ValidationManifestDataSource annotation
        /// </summary>
        /// <param name="testCase"></param>
        [Ignore]
        [DataTestMethod]
        [ValidationManifestDataSource(TEST_CASES_MANIFEST, singleTest: "nl/nl-core-patient-01")]
        public void RunSingleTest(TestCase testCase) => runTestCase(testCase, schemaValidator, AssertionOptions.JavaAssertion);

        /// <summary>
        /// Running the testcases from the repo https://github.com/FHIR/fhir-test-cases, using the Firely SDK expectation.
        /// This is the base line for the Validator engine in this solution. Any failures of this tests will come from a change in the validator.
        /// In this unit test projects we have 3 manifest for the Firely SDK:
        /// - TestData\manifest-with-firelysdk2-0-results.json: expected results for the validator engine in the current SDK release (2.*)
        /// - TestData\manifest-with-firelysdk2-1-results.json: expected results for the validator engine used in branch refactor/validator of the SDK
        /// - TestData\manifest-with-firelysdk3-0-results.json: expected results for the validator engine in this solution 
        /// </summary>
        /// <param name="testCase"></param>
        [DataTestMethod]
        [ValidationManifestDataSource(@"TestData\manifest-with-firelysdk3-0-results.json", ignoreTests: new[] { "message", "message-empty-entry" })]
        public void RunFirelySdkTests(TestCase testCase) => runTestCase(testCase, schemaValidator, AssertionOptions.FirelySdkAssertion | AssertionOptions.OutputTextAssertion);

        private (OperationOutcome, OperationOutcome?) runTestCase(TestCase testCase, Func<Resource, string?, OperationOutcome> validator, AssertionOptions options = AssertionOptions.JavaAssertion)
        {
            var testResource = parseResource(@$"{TEST_CASES_BASE_PATH}\{testCase.FileName}");

            OperationOutcome? outcomeWithProfile = null;
            if (testCase.Profile?.Source is { } source)
            {
                var profileUri = _dirSource!.ListSummaries().First(s => s.Origin.EndsWith(Path.DirectorySeparatorChar + source)).GetConformanceCanonicalUrl();

                outcomeWithProfile = validator(testResource, profileUri);
                assertResult(options.HasFlag(AssertionOptions.JavaAssertion) ? testCase.Profile.Java : testCase.Profile.FirelySDK, outcomeWithProfile, options);
            }

            OperationOutcome outcome = validator(testResource, null);
            assertResult(options.HasFlag(AssertionOptions.JavaAssertion) ? testCase.Java : testCase.FirelySDK, outcome, options);

            return (outcome, outcomeWithProfile);
        }

        private void assertResult(ExpectedResult? result, OperationOutcome outcome, AssertionOptions options)
        {
            if (options.HasFlag(AssertionOptions.NoAssertion)) return; // no assertion asked

            RemoveDuplicateMessages(outcome);

            result.Should().NotBeNull("There should be an expected result");

            (outcome.Errors + outcome.Fatals).Should().Be(result!.ErrorCount ?? 0);
            outcome.Warnings.Should().Be(result.WarningCount ?? 0);

            if (options.HasFlag(AssertionOptions.OutputTextAssertion))
            {
                outcome.Issue.Select(i => i.ToString()).ToList().Should().BeEquivalentTo(result.Output);
            }
        }

        private Resource parseResource(string fileName)
        {
            var resourceText = File.ReadAllText(fileName);
            var testResource = fileName.EndsWith(".xml") ?
                new FhirXmlParser().Parse<Resource>(resourceText) :
                new FhirJsonParser().Parse<Resource>(resourceText);
            Assert.IsNotNull(testResource);
            return testResource;
        }

        private ExpectedResult writeFirelySDK(OperationOutcome outcome)
        {
            RemoveDuplicateMessages(outcome);
            return new ExpectedResult
            {
                ErrorCount = outcome.Errors + outcome.Fatals,
                WarningCount = outcome.Warnings,
                Output = outcome.Issue.Select(i => i.ToString()).ToList()
            };
        }

        /// <summary>
        /// Not really an unit test, but a way to generate Firely SDK results in an existing manifest.
        /// Input params:
        /// - manifestName of the ValidationManifestDataSource annotation: which manifest to use as a base
        /// - validator of runTestCase: which validator to use generate the Firely SDK results. Two possible methods: firelySDK20Validator and schemaValidator (based in this solution)
        /// Output:
        /// - The method `ClassCleanup` will gather all the testcases and serialize those to disk. The filename can be altered in
        /// that method
        /// </summary>
        /// <param name="testCase"></param>
        [Ignore]
        [DataTestMethod]
        [ValidationManifestDataSource(TEST_CASES_MANIFEST, ignoreTests: new[] { "message", "message-empty-entry" })]
        public void AddFirelySdkResults(TestCase testCase)
        {
            var (outcome, outcomeProfile) = runTestCase(testCase, schemaValidator, AssertionOptions.NoAssertion);

            testCase.FirelySDK = writeFirelySDK(outcome);
            if (outcomeProfile is not null)
            {
                testCase.Profile!.FirelySDK = writeFirelySDK(outcomeProfile);
            }

            _testCases.Add(testCase);
        }

        [ClassCleanup]
        public static void ClassCleanup()
        {
            if (_testCases.Any())
            {
                var newManifest = new Manifest
                {
                    TestCases = _testCases
                };

                var json = JsonSerializer.Serialize(newManifest,
                                new JsonSerializerOptions()
                                {
                                    WriteIndented = true,
                                    IgnoreNullValues = true
                                });
                File.WriteAllText(@"..\..\..\TestData\manifest-with-firelysdk3-0-results.json", json);
            }
        }

        [Ignore]
        [TestMethod]
        public void RoundTripTest()
        {
            var expected = File.ReadAllText(@"TestData\validation-test-suite\manifest.json");
            var manifest = JsonSerializer.Deserialize<Manifest>(expected, new JsonSerializerOptions() { AllowTrailingCommas = true });
            manifest.Should().NotBeNull();
            manifest.TestCases.Should().NotBeNull();
            manifest.TestCases.Should().HaveCountGreaterThan(0);

            var actual = JsonSerializer.Serialize(manifest,
                new JsonSerializerOptions()
                {
                    WriteIndented = true,
                    IgnoreNullValues = true
                });

            List<string> errors = new List<string>();
            //JsonAssert.AreSame("manifest.json", expected, actual, errors);
            errors.Should().BeEmpty();
        }

        /// <summary>
        /// Validator engine based in this solution: the 'new' validator
        /// </summary>
        /// <param name="instance"></param>
        /// <param name="profile"></param>
        /// <returns></returns>
        private OperationOutcome schemaValidator(Resource instance, string? profile = null)
        {
            var outcome = new OperationOutcome();
            var node = new ScopedNode(instance.ToTypedElement());
            var definitions = getProfiles(node, profile);

            var result = Assertions.EMPTY;
            foreach (var p in definitions)
            {
                var schemaUri = new Uri(p, UriKind.RelativeOrAbsolute);
                var schema = TaskHelper.Await(() => _elementSchemaResolver!.GetSchema(schemaUri));
                result += TaskHelper.Await(() => schema!.Validate(node, _validationContext!));
            }
            outcome.Add(ToOperationOutcome(result));
            return outcome;
        }

        /// <summary>
        ///  Validation engine of the current Firely SDK (2.x)
        /// </summary>
        /// <param name="instance"></param>
        /// <param name="profile"></param>
        /// <returns></returns>
        private OperationOutcome firelySDK20Validator(Resource instance, string? profile = null)
        {
            return profile is null ? _testValidator.Validate(instance) : _testValidator.Validate(instance, profile);
        }

        private IEnumerable<string> getProfiles(ITypedElement node, string? profile = null)
        {
            foreach (var item in node.Children("meta").Children("profile").Select(p => p.Value).Cast<string>())
            {
                yield return item;
            }
            if (profile is not null)
            {
                yield return profile!;
            }

            var instanceType = ModelInfo.CanonicalUriForFhirCoreType(node.InstanceType).Value;
            if (instanceType is not null)
            {
                yield return instanceType;
            }
        }


        // TODO: move this to project Firely.Fhir.Validation when OperationOutcome is in Common
        public static OperationOutcome ToOperationOutcome(Assertions assertions)
        {
            var outcome = new OperationOutcome();

            foreach (var item in assertions.GetIssueAssertions())
            {
                var issue = Issue.Create(item.IssueNumber, convertToSeverity(item.Severity), convertToType(item.Type));
                outcome.AddIssue(item.Message, issue, item.Location);
            }
            return outcome;
        }

        // TODO: move this to project Firely.Fhir.Validation when OperationOutcome is in Common
        private static OperationOutcome.IssueSeverity convertToSeverity(IssueSeverity? severity)
        {
            return severity switch
            {
                IssueSeverity.Fatal => OperationOutcome.IssueSeverity.Fatal,
                IssueSeverity.Error => OperationOutcome.IssueSeverity.Error,
                IssueSeverity.Warning => OperationOutcome.IssueSeverity.Warning,
                _ => OperationOutcome.IssueSeverity.Information,
            };
        }

        // TODO: move this to project Firely.Fhir.Validation when OperationOutcome is in Common
        private static IssueSeverity? ConvertToSeverity(OperationOutcome.IssueSeverity? severity)
        {
            return severity switch
            {
                OperationOutcome.IssueSeverity.Fatal => IssueSeverity.Fatal,
                OperationOutcome.IssueSeverity.Error => IssueSeverity.Error,
                OperationOutcome.IssueSeverity.Warning => IssueSeverity.Warning,
                _ => IssueSeverity.Information,
            };
        }

        // TODO: move this to project Firely.Fhir.Validation when OperationOutcome is in Common
        private static OperationOutcome.IssueType convertToType(IssueType? type) => type switch
        {
            IssueType.BusinessRule => OperationOutcome.IssueType.BusinessRule,
            IssueType.Invalid => OperationOutcome.IssueType.Invalid,
            IssueType.Invariant => OperationOutcome.IssueType.Invariant,
            IssueType.Incomplete => OperationOutcome.IssueType.Incomplete,
            IssueType.Structure => OperationOutcome.IssueType.Structure,
            IssueType.NotSupported => OperationOutcome.IssueType.NotSupported,
            IssueType.Informational => OperationOutcome.IssueType.Informational,
            IssueType.Exception => OperationOutcome.IssueType.Exception,
            IssueType.CodeInvalid => OperationOutcome.IssueType.CodeInvalid,
            _ => OperationOutcome.IssueType.Invalid,
        };

        // TODO: move this to project Firely.Fhir.Validation when OperationOutcome is in Common
        private static OperationOutcome RemoveDuplicateMessages(OperationOutcome outcome)
        {
            var comparer = new IssueComparer();
            outcome.Issue = outcome.Issue.Distinct(comparer).ToList();
            return outcome;
        }

        // TODO: move this to project Firely.Fhir.Validation when OperationOutcome is in Common
        class IssueComparer : IEqualityComparer<OperationOutcome.IssueComponent>
        {
            public bool Equals(OperationOutcome.IssueComponent? x, OperationOutcome.IssueComponent? y)
            {
                if (x is null && y is null)
                    return true;
                else if (x is null || y is null)
                    return false;
                else if (x.Location?.FirstOrDefault() == y.Location?.FirstOrDefault() && x.Details?.Text == y.Details?.Text)
                    return true;
                else
                    return false;
            }

            public int GetHashCode(OperationOutcome.IssueComponent issue)
            {
                var hash = unchecked(issue?.Location?.FirstOrDefault()?.GetHashCode() ^ issue?.Details?.Text?.GetHashCode());
                return (hash is null) ? 0 : hash.Value;
            }

        }
    }



    class ValidationManifestDataSourceAttribute : Attribute, ITestDataSource
    {
        private readonly string? _manifestFileName;
        private readonly string? _singleTest;
        private readonly IEnumerable<string> _ignoreTests;

        public ValidationManifestDataSourceAttribute(string manifestFileName, string? singleTest = null, string[]? ignoreTests = null)
        {
            _manifestFileName = manifestFileName;
            _singleTest = singleTest;
            _ignoreTests = ignoreTests ?? Enumerable.Empty<string>();
        }

        public string? GetDisplayName(MethodInfo methodInfo, object[] data)
            => data.FirstOrDefault() is TestCase testCase ? testCase.Name : default;

        public IEnumerable<object[]> GetData(MethodInfo methodInfo)
        {
            var manifestJson = File.ReadAllText(_manifestFileName);
            var manifest = JsonSerializer.Deserialize<Manifest>(manifestJson, new JsonSerializerOptions() { AllowTrailingCommas = true });

            IEnumerable<TestCase> testCases = manifest.TestCases ?? Enumerable.Empty<TestCase>();

            testCases = testCases.Where(t => t.Version != null && ModelInfo.CheckMinorVersionCompatibility(t.Version));

            if (!string.IsNullOrEmpty(_singleTest))
                testCases = testCases.Where(t => t.Name == _singleTest);
            if (_ignoreTests != null)
                testCases = testCases.Where(t => !_ignoreTests.Contains(t.Name));

            return testCases.Select(e => new object[] { e });
        }
    }
}<|MERGE_RESOLUTION|>--- conflicted
+++ resolved
@@ -41,11 +41,7 @@
 
         private static Validator? _testValidator;
         private static DirectorySource? _dirSource;
-<<<<<<< HEAD
-        private static List<TestCase> _testCases = new(); // only used by AddFirelySdkResults
-=======
         private static readonly List<TestCase> _testCases = new List<TestCase>(); // only used by AddFirelySdkResults
->>>>>>> f2749787
         private static IElementSchemaResolver? _elementSchemaResolver;
         private static ValidationContext? _validationContext;
 
