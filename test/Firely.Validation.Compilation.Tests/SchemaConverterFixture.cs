﻿using Firely.Fhir.Validation;
using Hl7.Fhir.FhirPath;
using Hl7.Fhir.Specification.Source;
using Hl7.Fhir.Specification.Terminology;
using Hl7.FhirPath;
using Hl7.FhirPath.Expressions;

namespace Firely.Validation.Compilation.Tests
{
    public class SchemaConverterFixture
    {
        public readonly IElementSchemaResolver SchemaResolver;
        public readonly FhirPathCompiler FpCompiler;
        public readonly IValidateCodeService ValidateCodeService;
        public readonly IAsyncResourceResolver ResourceResolver;
        public readonly SchemaConverter Converter;

        public SchemaConverterFixture()
        {
            ResourceResolver = new CachedResolver(
                new SnapshotSource(new MultiResolver(
                    //enable this to be able to dump test profiles in your %TEMP/testprofiles
                    //directory to debug the generator.
                    //new DirectorySource(Path.Combine(Path.GetTempPath(), "testprofiles")),
                    new TestProfileArtifactSource(),
                    ZipSource.CreateValidationSource())));

<<<<<<< HEAD
            SchemaResolver = new ElementSchemaResolver(ResourceResolver);
            ValidateCodeService = new TerminologyServiceAdapter(new LocalTerminologyService(ResourceResolver));
=======
            SchemaResolver = new StructureDefinitionToElementSchemaResolver(ResourceResolver);
            TerminologyService = new TerminologyServiceAdapter(new LocalTerminologyService(ResourceResolver));
>>>>>>> 56c4b721

            var symbolTable = new SymbolTable();
            symbolTable.AddStandardFP();
            symbolTable.AddFhirExtensions();
            FpCompiler = new FhirPathCompiler(symbolTable);

            Converter = new SchemaConverter(ResourceResolver);
        }

        public ValidationContext NewValidationContext() =>
            new ValidationContext(SchemaResolver, ValidateCodeService) { FhirPathCompiler = FpCompiler };

    }
}
<|MERGE_RESOLUTION|>--- conflicted
+++ resolved
@@ -25,13 +25,8 @@
                     new TestProfileArtifactSource(),
                     ZipSource.CreateValidationSource())));
 
-<<<<<<< HEAD
-            SchemaResolver = new ElementSchemaResolver(ResourceResolver);
+            SchemaResolver = new StructureDefinitionToElementSchemaResolver(ResourceResolver);
             ValidateCodeService = new TerminologyServiceAdapter(new LocalTerminologyService(ResourceResolver));
-=======
-            SchemaResolver = new StructureDefinitionToElementSchemaResolver(ResourceResolver);
-            TerminologyService = new TerminologyServiceAdapter(new LocalTerminologyService(ResourceResolver));
->>>>>>> 56c4b721
 
             var symbolTable = new SymbolTable();
             symbolTable.AddStandardFP();
