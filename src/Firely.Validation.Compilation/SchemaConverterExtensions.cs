--- conflicted
+++ resolved
@@ -69,9 +69,6 @@
                 .MaybeAdd(BuildTypeRefRegEx(def, conversionMode))
                ;
 
-<<<<<<< HEAD
-            return new ElementSchema(id: "#" + def.ElementId ?? def.Path, elements);
-=======
             // If this element has child constraints, then we don't need to
             // add a reference to the unconstrained base definition of the element,
             // since the snapshot generated will have added all constraints from
@@ -84,8 +81,7 @@
                     ;
             }
 
-            return new ElementSchema(id: new Uri("#" + def.ElementId ?? def.Path, UriKind.Relative), elements);
->>>>>>> 3b127aac
+            return new ElementSchema(id: "#" + def.ElementId ?? def.Path, elements);
         }
 
         // Following code has many guard-ifs which I don't want to rewrite.
