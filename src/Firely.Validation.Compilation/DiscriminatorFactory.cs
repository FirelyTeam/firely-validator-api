﻿using Firely.Fhir.Validation;
using Hl7.Fhir.Model;
using Hl7.Fhir.Specification;
using Hl7.Fhir.Specification.Navigation;
using Hl7.Fhir.Specification.Source;
using Hl7.Fhir.Utility;
using Hl7.Fhir.Validation;
using System;
using System.Collections.Generic;
using System.Linq;

namespace Firely.Validation.Compilation
{
    public class DiscriminatorFactory
    {
        public static IAssertion Build(ElementDefinitionNavigator root, ElementDefinition.DiscriminatorComponent discriminator,
            IAsyncResourceResolver? resolver)
        {
            if (discriminator?.Type == null) throw new ArgumentNullException(nameof(discriminator), "Encountered a discriminator component without a discriminator type.");
            if (resolver == null) throw Error.ArgumentNull(nameof(resolver));

            var condition = walkToCondition(root, discriminator.Path, resolver);
            var location = root.Current.Path;

            var discrimatorAssertion = discriminator.Type.Value switch
            {
                ElementDefinition.DiscriminatorType.Value => buildCombinedDiscriminator("value", condition.Current),
                ElementDefinition.DiscriminatorType.Pattern => buildCombinedDiscriminator("pattern", condition.Current),
                ElementDefinition.DiscriminatorType.Type => buildTypeDiscriminator(condition, discriminator.Path),
                ElementDefinition.DiscriminatorType.Profile => buildProfileDiscriminator(condition, discriminator.Path),
                ElementDefinition.DiscriminatorType.Exists => buildExistsDiscriminator(condition.Current),
                _ => throw Error.NotImplemented($"Found a slice discriminator of type '{discriminator.Type.Value.GetLiteral()}' at '{location}' which is not yet supported by this validator."),
            };

            // If the discriminator is always true, don't even go out to get the discriminated value
            return discrimatorAssertion == ResultAssertion.SUCCESS
                ? ResultAssertion.SUCCESS
                : new PathSelectorAssertion(discriminator.Path, discrimatorAssertion);
        }

        private static IAssertion buildExistsDiscriminator(ElementDefinition spec)
        {
            // For an exists discriminator, whether an instance matches the min/max constraint is what determines the 
            // case to be used. Normally, ElementDefinition.Min will be "1" for the "exists" case, and ElementDefinition.Max
            // will be "0" for the non-exists case. I've taken it a bit more generally, re-using the CardinalityAssertion,
            // so you could even use Min = 2... or a specific max.  The spec is very unclear about this, I've filed an
            // issue about it (https://jira.hl7.org/browse/FHIR-31603)
            return CardinalityAssertion.FromMinMax(spec.Min, spec.Max);
        }

        private static IAssertion buildCombinedDiscriminator(string name, ElementDefinition spec)
        {
            return spec.Fixed == null && spec.Binding == null && spec.Pattern == null
                ? throw new IncorrectElementDefinitionException($"The {name} discriminator should have a 'fixed[x]', 'pattern[x]' or binding element set on '{spec.ElementId}'.")
                : buildValueSlicingConditions(spec);

            // Based on the changes proposed in https://jira.hl7.org/browse/FHIR-25206,
            // we have now implemented this discriminator as using *any* combination of fixed/pattern/binding.
            // This is incompatible with R3/R4, however, where we might need to compile this into either
            // fixed (having EITHER fixed or binding) OR pattern (with pattern OR binding??), as was the old behaviour.
            // Since the description of the old behaviour (http://hl7.org/fhir/profiling.html#discriminator) is unclear,
            // and this was ambiguously implemented across validators, we might as well decide to handle this the "R5-way",
            // also in the older versions.
            static IAssertion buildValueSlicingConditions(ElementDefinition def)
            {
                var elements = new List<IAssertion>()
                    .MaybeAdd(SchemaConverterExtensions.BuildFixed(def))
                    .MaybeAdd(SchemaConverterExtensions.BuildPattern(def))
                    .MaybeAdd(SchemaConverterExtensions.BuildBinding(def));

                return elements.GroupAll();
            }
        }

        private static IAssertion buildTypeDiscriminator(ElementDefinitionNavigator nav, string discriminator)
        {
            var spec = nav.Current;

            if (spec.IsRootElement())
            {
                // Firsts case: we are at the root of a StructureDefinition, most commonly because
                // the discriminator path ended in a resolve(). We need to find the canonical url
                // for the type of the thing we've landed on, since we're at the root of the profile we actually
                // want to validate against.
                var profile = nav.StructureDefinition?.Type ??
                    throw new InvalidOperationException($"Cannot determine the type of the element at '{nav.CanonicalPath()}' - parent StructureDefinition was not set on navigator.");

<<<<<<< HEAD
            return codes.Any()
                ? new AnyAssertion(codes.Select(c => new FhirTypeLabel(c)))
                : throw new IncorrectElementDefinitionException($"A type discriminator should have at least one 'type' element with a code set on '{spec.ElementId}'.");
=======
                return new FhirTypeLabel(profile);
            }
            else
            {
                // Second case: we are inside a structure definition (not on the root), in this case
                // the current element can only be checked by the types in the Code on the <type> element.
                // Note that the element pointed to by the discriminator should have constrained the types
                // to a single (unique) type for this to work.
                var distinctCodes = spec.Type.Select(tr => tr.Code).Distinct().ToArray();
                return distinctCodes.Length == 1
                    ? new FhirTypeLabel(distinctCodes[0])
                    : throw new IncorrectElementDefinitionException($"The type discriminator '{discriminator}' should navigate to an ElementDefinition with exactly one 'type' element at '{nav.CanonicalPath()}'.");
            }
>>>>>>> 5046538a
        }

        private static IAssertion buildProfileDiscriminator(ElementDefinitionNavigator nav, string discriminator)
        {
            var spec = nav.Current;

            if (spec.IsRootElement())
            {
                // Firsts case: we are at the root of a StructureDefinition, most commonly because
                // the discriminator path ended in a resolve(). We need to find the canonical url
                // of the thing we've landed on, since we're at the root of the profile we actually
                // want to validate against.
                var profile = nav.StructureDefinition?.Url ??
                    throw new InvalidOperationException($"Cannot determine the canonical url for the profile at '{nav.CanonicalPath()}' - parent StructureDefinition was not set on navigator.");

                return new ReferenceAssertion(profile);  //  redo this when we have the right SchemaAssertion available
            }
            else
            {
                // Second case: we are inside a structure definition (not on the root), in this case
                // the current element can only be profiled by the <profile> tag(s) on the <type> element.
                // Note that the element pointed to by the discriminator should have constrained the types
                // to a single (unique) type, but we will allow multiple <profile>s.
                if (spec.Type.Select(tr => tr.Code).Distinct().Count() != 1)   // STU3, in R4 codes are always unique
                    throw new IncorrectElementDefinitionException($"The profile discriminator '{discriminator}' should navigate to an ElementDefinition with exactly one 'type' element at '{nav.CanonicalPath()}'.");

                var profiles = spec.Type.SelectMany(tr => tr.Profile).Distinct();
                return profiles.Select(p => new ReferenceAssertion(p)).GroupAny();  // redo this when we have the right SchemaAssertion available
            }
        }

        private static ElementDefinitionNavigator walkToCondition(ElementDefinitionNavigator root, string discriminator, IAsyncResourceResolver resolver)
        {
            var walker = new StructureDefinitionWalker(root, resolver);
            var conditions = walker.Walk(discriminator);

            if (!conditions.Any())
                throw new IncorrectElementDefinitionException($"The discriminator path '{discriminator}' at { root.CanonicalPath() } leads to no ElementDefinitions, which is not allowed.");

            // Well, we could check whether the conditions are Equal, since that's what really matters - they should not differ.
            return conditions.Count > 1
                ? throw new IncorrectElementDefinitionException($"The discriminator path '{discriminator}' at {root.CanonicalPath()} leads to multiple ElementDefinitions, which is not allowed.")
                : conditions.Single().Current;
        }

    }
}<|MERGE_RESOLUTION|>--- conflicted
+++ resolved
@@ -85,11 +85,6 @@
                 var profile = nav.StructureDefinition?.Type ??
                     throw new InvalidOperationException($"Cannot determine the type of the element at '{nav.CanonicalPath()}' - parent StructureDefinition was not set on navigator.");
 
-<<<<<<< HEAD
-            return codes.Any()
-                ? new AnyAssertion(codes.Select(c => new FhirTypeLabel(c)))
-                : throw new IncorrectElementDefinitionException($"A type discriminator should have at least one 'type' element with a code set on '{spec.ElementId}'.");
-=======
                 return new FhirTypeLabel(profile);
             }
             else
@@ -103,7 +98,6 @@
                     ? new FhirTypeLabel(distinctCodes[0])
                     : throw new IncorrectElementDefinitionException($"The type discriminator '{discriminator}' should navigate to an ElementDefinition with exactly one 'type' element at '{nav.CanonicalPath()}'.");
             }
->>>>>>> 5046538a
         }
 
         private static IAssertion buildProfileDiscriminator(ElementDefinitionNavigator nav, string discriminator)
@@ -119,7 +113,7 @@
                 var profile = nav.StructureDefinition?.Url ??
                     throw new InvalidOperationException($"Cannot determine the canonical url for the profile at '{nav.CanonicalPath()}' - parent StructureDefinition was not set on navigator.");
 
-                return new ReferenceAssertion(profile);  //  redo this when we have the right SchemaAssertion available
+                return new SchemaAssertion(new Uri(profile, UriKind.Absolute));
             }
             else
             {
@@ -131,7 +125,7 @@
                     throw new IncorrectElementDefinitionException($"The profile discriminator '{discriminator}' should navigate to an ElementDefinition with exactly one 'type' element at '{nav.CanonicalPath()}'.");
 
                 var profiles = spec.Type.SelectMany(tr => tr.Profile).Distinct();
-                return profiles.Select(p => new ReferenceAssertion(p)).GroupAny();  // redo this when we have the right SchemaAssertion available
+                return profiles.Select(p => new SchemaAssertion(new Uri(p, UriKind.Absolute))).GroupAny();
             }
         }
 
