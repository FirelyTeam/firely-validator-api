--- conflicted
+++ resolved
@@ -19,40 +19,23 @@
     public class ElementSchemaResolver : IElementSchemaResolver // internal?
     {
         private readonly IAsyncResourceResolver _wrapped;
-<<<<<<< HEAD
-        private readonly ConcurrentDictionary<Uri, ElementSchema> _cache = new ConcurrentDictionary<Uri, ElementSchema>();
-=======
-        private readonly ConcurrentDictionary<Uri, IElementSchema?> _cache = new ConcurrentDictionary<Uri, IElementSchema?>();
->>>>>>> d738d2e4
+        private readonly ConcurrentDictionary<Uri, ElementSchema?> _cache = new ConcurrentDictionary<Uri, ElementSchema?>();
 
         public ElementSchemaResolver(IAsyncResourceResolver wrapped)
         {
             _wrapped = wrapped ?? throw new ArgumentNullException(nameof(wrapped));
         }
 
-<<<<<<< HEAD
-        public ElementSchema GetSchema(ElementDefinitionNavigator nav)
-=======
-        public IElementSchema? GetSchema(ElementDefinitionNavigator nav)
->>>>>>> d738d2e4
+        public ElementSchema? GetSchema(ElementDefinitionNavigator nav)
         {
             var schemaUri = new Uri(nav.StructureDefinition.Url, UriKind.RelativeOrAbsolute);
             return _cache.GetOrAdd(schemaUri, uri => new SchemaConverter(_wrapped).Convert(nav));
         }
 
-<<<<<<< HEAD
         public async Task<ElementSchema?> GetSchema(Uri schemaUri)
-        { // TODO lock
-            if (_cache.TryGetValue(schemaUri, out ElementSchema schema))
-            {
-                return schema;
-            }
-=======
-        public async Task<IElementSchema?> GetSchema(Uri schemaUri)
         {
             // Direct hit.
-            if (_cache.TryGetValue(schemaUri, out IElementSchema? schema)) return schema;
->>>>>>> d738d2e4
+            if (_cache.TryGetValue(schemaUri, out ElementSchema? schema)) return schema;
 
             var newValue = await convertSchema(schemaUri);
 
@@ -62,7 +45,7 @@
             // this case).
             return _cache.GetOrAdd(schemaUri, newValue);
 
-            async Task<IElementSchema?> convertSchema(Uri uri)
+            async Task<ElementSchema?> convertSchema(Uri uri)
             {
                 var inputSd = await _wrapped.FindStructureDefinitionAsync(uri.OriginalString);
                 return inputSd is not null ? new SchemaConverter(_wrapped).Convert(inputSd) : null;
