﻿/* 
 * Copyright (C) 2021, Firely (info@fire.ly) - All Rights Reserved
 * Proprietary and confidential. Unauthorized copying of this file, 
 * via any medium is strictly prohibited.
 */

namespace Firely.Fhir.Validation
{

    /// <summary>
    /// Represents thread-safe, shareable state for a single run of the validator.
    /// </summary>
    public record ValidationState
    {
        /// <summary>
        /// A container for state properties that are shared across a full run of the validator.
        /// </summary>
        public class GlobalState
        {
            /// <summary>
            /// This keeps track of all validations done on external resources
            /// referenced from the original root resource passed to the Validate() call.
            /// </summary>
            public ValidationLogger RunValidations { get; private set; } = new();

            /// <summary>
            /// The total number of resources that have been validated in this run.
            /// </summary>
            /// <remarks>This includes referenced external and contained resources.</remarks>
            public int ResourcesValidated { get; set; } = new();
        }

        /// <summary>
        /// State to be kept for one full run of the validator.
        /// </summary>
        public GlobalState Global { get; private set; } = new();

        /// <summary>
        /// A container for state to be kept for an instance encountered during validation
        /// (if the resource under validation references an external resource,
        /// the validation of that resource will have its own <see cref="InstanceState"/>.
        /// </summary>
        public class InstanceState
        {
            /// <summary>
            /// The URL where the current instance was retrieved (if known).
            /// </summary>
<<<<<<< HEAD
            public string? ResourceUrl { get; set; }

            /// <summary>
            /// This keeps track of all validations done within an instance of a resource.
            /// </summary>
            public ValidationLogger InternalValidations { get; set; } = new();
=======
            public string? ExternalUrl { get; set; }
>>>>>>> 263c2273
        }

        /// <summary>
        /// State to be kept while validating a single instance.
        /// </summary>
        public InstanceState Instance { get; private set; } = new();

        /// <summary>
        /// Create a state with a clean instance container (<see cref="Instance"/>).
        /// </summary>
        public ValidationState NewInstanceScope() =>
          new()
          {
              // Global data is shared across ValidationState instances.
              Global = Global,
              // States = States
          };
    }
}<|MERGE_RESOLUTION|>--- conflicted
+++ resolved
@@ -45,16 +45,7 @@
             /// <summary>
             /// The URL where the current instance was retrieved (if known).
             /// </summary>
-<<<<<<< HEAD
             public string? ResourceUrl { get; set; }
-
-            /// <summary>
-            /// This keeps track of all validations done within an instance of a resource.
-            /// </summary>
-            public ValidationLogger InternalValidations { get; set; } = new();
-=======
-            public string? ExternalUrl { get; set; }
->>>>>>> 263c2273
         }
 
         /// <summary>
