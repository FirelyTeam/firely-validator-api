using Hl7.Fhir.ElementModel;
using Hl7.Fhir.Support;
using System;
using System.Collections.Generic;
using System.Linq;
using System.Threading.Tasks;

namespace Firely.Fhir.Validation
{
    public static class ValidationExtensions
    {
        // Main entry point
        public static async Task<Assertions> Validate(this IAssertion assertion, IEnumerable<ITypedElement> input, ValidationContext vc)
            => await assertion.Validate(input.Select(i => i.asScopedNode()), vc, new ValidationState()).ConfigureAwait(false);

        // Main entry point
        public static async Task<Assertions> Validate(this IAssertion assertion, ITypedElement input, ValidationContext vc)
            => await assertion.Validate(input.asScopedNode(), vc, new ValidationState()).ConfigureAwait(false);

        private static ITypedElement asScopedNode(this ITypedElement node) => node is ScopedNode ? node : new ScopedNode(node);

        internal static async Task<Assertions> Validate(this IAssertion assertion, IEnumerable<ITypedElement> input, ValidationContext vc, ValidationState state)
            => assertion switch
            {
                IValidatable validatable => await validatable.Validate(input, vc, state).ConfigureAwait(false),
                IGroupValidatable groupvalidatable => await groupvalidatable.Validate(input, vc, state).ConfigureAwait(false),
                _ => Assertions.SUCCESS,
            };

        internal static async Task<Assertions> Validate(this IAssertion assertion, ITypedElement input, ValidationContext vc, ValidationState state)
           => await assertion.Validate(new[] { input }, vc, state).ConfigureAwait(false);

<<<<<<< HEAD
        public static async Task<Assertions> Validate(this IValidatable assertion, IEnumerable<ITypedElement> input, ValidationContext vc)
            => input.Any() ? await input.Select(ma => assertion.Validate(ma, vc)).AggregateAsync() : Assertions.EMPTY;
=======
        internal static async Task<Assertions> Validate(this IValidatable assertion, IEnumerable<ITypedElement> input, ValidationContext vc, ValidationState state)
            => input.Any() ? await input.Select(ma => assertion.Validate(ma, vc, state)).AggregateAsync() : Assertions.EMPTY;
>>>>>>> 5046538a

        internal static async Task<Assertions> Validate(Uri uri, IEnumerable<ITypedElement> input, ValidationContext vc, ValidationState state)
        {
            var schema = await vc.ElementSchemaResolver!.GetSchema(uri).ConfigureAwait(false);
            return schema is null
                ? new Assertions(new ResultAssertion(ValidationResult.Undecided, new IssueAssertion(Issue.CONTENT_REFERENCE_NOT_RESOLVABLE,
                null, $"A schema cannot be found for uri {uri.OriginalString}.")))
<<<<<<< HEAD
                : await schema.Validate(input, vc).ConfigureAwait(false);
=======
                : await schema.Validate(input, vc, state).ConfigureAwait(false);
>>>>>>> 5046538a
        }

        internal static async Task<Assertions> Validate(Uri uri, ITypedElement input, ValidationContext vc, ValidationState state)
        {
            var schema = await vc.ElementSchemaResolver!.GetSchema(uri).ConfigureAwait(false);
            return schema is null
                ? new Assertions(new ResultAssertion(ValidationResult.Undecided, new IssueAssertion(Issue.CONTENT_REFERENCE_NOT_RESOLVABLE,
                null, $"A schema cannot be found for uri {uri.OriginalString}.")))
<<<<<<< HEAD
                : await schema.Validate(input, vc).ConfigureAwait(false);
=======
                : await schema.Validate(input, vc, state).ConfigureAwait(false);
>>>>>>> 5046538a
        }

    }
}<|MERGE_RESOLUTION|>--- conflicted
+++ resolved
@@ -30,13 +30,8 @@
         internal static async Task<Assertions> Validate(this IAssertion assertion, ITypedElement input, ValidationContext vc, ValidationState state)
            => await assertion.Validate(new[] { input }, vc, state).ConfigureAwait(false);
 
-<<<<<<< HEAD
-        public static async Task<Assertions> Validate(this IValidatable assertion, IEnumerable<ITypedElement> input, ValidationContext vc)
-            => input.Any() ? await input.Select(ma => assertion.Validate(ma, vc)).AggregateAsync() : Assertions.EMPTY;
-=======
         internal static async Task<Assertions> Validate(this IValidatable assertion, IEnumerable<ITypedElement> input, ValidationContext vc, ValidationState state)
             => input.Any() ? await input.Select(ma => assertion.Validate(ma, vc, state)).AggregateAsync() : Assertions.EMPTY;
->>>>>>> 5046538a
 
         internal static async Task<Assertions> Validate(Uri uri, IEnumerable<ITypedElement> input, ValidationContext vc, ValidationState state)
         {
@@ -44,11 +39,7 @@
             return schema is null
                 ? new Assertions(new ResultAssertion(ValidationResult.Undecided, new IssueAssertion(Issue.CONTENT_REFERENCE_NOT_RESOLVABLE,
                 null, $"A schema cannot be found for uri {uri.OriginalString}.")))
-<<<<<<< HEAD
-                : await schema.Validate(input, vc).ConfigureAwait(false);
-=======
                 : await schema.Validate(input, vc, state).ConfigureAwait(false);
->>>>>>> 5046538a
         }
 
         internal static async Task<Assertions> Validate(Uri uri, ITypedElement input, ValidationContext vc, ValidationState state)
@@ -57,11 +48,7 @@
             return schema is null
                 ? new Assertions(new ResultAssertion(ValidationResult.Undecided, new IssueAssertion(Issue.CONTENT_REFERENCE_NOT_RESOLVABLE,
                 null, $"A schema cannot be found for uri {uri.OriginalString}.")))
-<<<<<<< HEAD
-                : await schema.Validate(input, vc).ConfigureAwait(false);
-=======
                 : await schema.Validate(input, vc, state).ConfigureAwait(false);
->>>>>>> 5046538a
         }
 
     }
