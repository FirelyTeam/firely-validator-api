--- conflicted
+++ resolved
@@ -37,12 +37,6 @@
 
         public async Task<Assertions> Validate(ITypedElement input, ValidationContext vc, ValidationState state)
         {
-<<<<<<< HEAD
-            var selected = input.Select(Path);
-            return selected.Any()
-                ? await Other.Validate(selected, vc).ConfigureAwait(false)
-                : new Assertions(ResultAssertion.CreateFailure(new Trace("No Selection")));
-=======
             var selected = input.Select(Path).ToList();
 
             return selected switch
@@ -59,7 +53,6 @@
                 // Otherwise we have too many results for a non-group validatable.
                 _ => new Assertions(ResultAssertion.CreateFailure(new Trace($"The FhirPath selector {Path} returned too many ({selected.Count}) results.")))
             };
->>>>>>> 5046538a
         }
 
         public JToken ToJson()
