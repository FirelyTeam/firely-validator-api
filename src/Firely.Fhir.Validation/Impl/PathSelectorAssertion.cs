﻿using Hl7.Fhir.ElementModel;
using Hl7.FhirPath;
using Newtonsoft.Json.Linq;
using System.Linq;
using System.Runtime.Serialization;
using System.Threading.Tasks;

namespace Firely.Fhir.Validation
{

    /// <summary>
    /// Asserts another assertion on a subset of an instance given by a FhirPath expression. Used primarily for discriminating
    /// the cases of a <see cref="SliceAssertion"/>.
    /// </summary>
    [DataContract]
    public class PathSelectorAssertion : IValidatable
    {
#if MSGPACK_KEY
        [DataMember(Order = 0)]
        public string Path { get; private set; }

        [DataMember(Order = 1)]
        public IAssertion Other { get; private set; }
#else
        [DataMember]
        public string Path { get; private set; }

        [DataMember]
        public IAssertion Other { get; private set; }
#endif

        public PathSelectorAssertion(string path, IAssertion other)
        {
            Path = path;
            Other = other;
        }

        public async Task<Assertions> Validate(ITypedElement input, ValidationContext vc, ValidationState state)
        {
<<<<<<< HEAD
            var selected = input.Select(Path);
            return selected.Any()
                ? await Other.Validate(selected, vc, state).ConfigureAwait(false)
                : Assertions.EMPTY + ResultAssertion.CreateFailure(new Trace("No Selection"));
=======
            var selected = input.Select(Path).ToList();

            return selected switch
            {
                // 0, 1 or more results are ok for group validatables. Even an empty result is valid for, say, cardinality constraints.
                _ when Other is IGroupValidatable igv => await igv.Validate(selected, vc).ConfigureAwait(false),

                // A non-group validatable cannot be used with 0 results.
                { Count: 0 } => new Assertions(ResultAssertion.CreateFailure(new Trace($"The FhirPath selector {Path} did not return any results."))),

                // 1 is ok for non group validatables
                { Count: 1 } => await Other.Validate(selected, vc).ConfigureAwait(false),

                // Otherwise we have too many results for a non-group validatable.
                _ => new Assertions(ResultAssertion.CreateFailure(new Trace($"The FhirPath selector {Path} returned too many ({selected.Count}) results.")))
            };
>>>>>>> ac05e230
        }

        public JToken ToJson()
        {
            var props = new JObject()
            {
                new JProperty("path", Path),
                new JProperty("assertion", new JObject(Other.ToJson()))

            };

            return new JProperty("pathSelector", props);
        }



    }
}<|MERGE_RESOLUTION|>--- conflicted
+++ resolved
@@ -37,29 +37,22 @@
 
         public async Task<Assertions> Validate(ITypedElement input, ValidationContext vc, ValidationState state)
         {
-<<<<<<< HEAD
-            var selected = input.Select(Path);
-            return selected.Any()
-                ? await Other.Validate(selected, vc, state).ConfigureAwait(false)
-                : Assertions.EMPTY + ResultAssertion.CreateFailure(new Trace("No Selection"));
-=======
             var selected = input.Select(Path).ToList();
 
             return selected switch
             {
                 // 0, 1 or more results are ok for group validatables. Even an empty result is valid for, say, cardinality constraints.
-                _ when Other is IGroupValidatable igv => await igv.Validate(selected, vc).ConfigureAwait(false),
+                _ when Other is IGroupValidatable igv => await igv.Validate(selected, vc, state).ConfigureAwait(false),
 
                 // A non-group validatable cannot be used with 0 results.
                 { Count: 0 } => new Assertions(ResultAssertion.CreateFailure(new Trace($"The FhirPath selector {Path} did not return any results."))),
 
                 // 1 is ok for non group validatables
-                { Count: 1 } => await Other.Validate(selected, vc).ConfigureAwait(false),
+                { Count: 1 } => await Other.Validate(selected, vc, state).ConfigureAwait(false),
 
                 // Otherwise we have too many results for a non-group validatable.
                 _ => new Assertions(ResultAssertion.CreateFailure(new Trace($"The FhirPath selector {Path} returned too many ({selected.Count}) results.")))
             };
->>>>>>> ac05e230
         }
 
         public JToken ToJson()
