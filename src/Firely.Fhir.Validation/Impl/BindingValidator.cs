--- conflicted
+++ resolved
@@ -58,22 +58,9 @@
             Example,
         }
 
-<<<<<<< HEAD
-#if MSGPACK_KEY
-        [DataMember(Order = 0)]
-        public string ValueSetUri { get; private set; }
-
-        [DataMember(Order = 1)]
-        public BindingStrength? Strength { get; private set; }
-
-        [DataMember(Order = 2)]
-        public bool AbstractAllowed { get; private set; }
-#else
         /// <summary>
         /// Uri for the valueset to validate the code in the instance against.
         /// </summary>
-=======
->>>>>>> 1c836976
         [DataMember]
         public Canonical ValueSetUri { get; private set; }
 
@@ -89,13 +76,6 @@
         /// </summary>
         [DataMember]
         public bool AbstractAllowed { get; private set; }
-<<<<<<< HEAD
-#endif
-=======
-
-        [DataMember]
-        public string? Description { get; private set; }
->>>>>>> 1c836976
 
         /// <summary>
         /// Constructs a validator for validating a coded element.
