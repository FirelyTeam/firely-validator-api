﻿
/* 
 * Copyright (C) 2021, Firely (info@fire.ly) - All Rights Reserved
 * Proprietary and confidential. Unauthorized copying of this file, 
 * via any medium is strictly prohibited.
 */

using Hl7.Fhir.ElementModel;
using Hl7.Fhir.Introspection;
using Hl7.Fhir.Model;
using Hl7.Fhir.Rest;
using Hl7.Fhir.Specification.Terminology;
using Hl7.Fhir.Support;
using Hl7.Fhir.Utility;
using Hl7.FhirPath.Sprache;
using Newtonsoft.Json.Linq;
using System;
using System.Linq;
using System.Runtime.Serialization;

namespace Firely.Fhir.Validation
{
    /// <summary>
    /// An assertion that expresses terminology binding requirements for a coded element.
    /// </summary>
    [DataContract]
    public class BindingValidator : IValidatable
    {
        /// <summary>
        /// How strongly use of the valueset specified in the binding is encouraged or enforced.
        /// </summary>
        public enum BindingStrength
        {
            /// <summary>
            /// To be conformant, instances of this element SHALL include a code from the specified value set.<br/>
            /// (system: http://hl7.org/fhir/binding-strength)
            /// </summary>
            [EnumLiteral("required", "http://hl7.org/fhir/binding-strength"), Description("Required")]
            Required,

            /// <summary>
            /// To be conformant, instances of this element SHALL include a code from the specified value set if any of the codes within the value set can apply to the concept being communicated.  If the valueset does not cover the concept (based on human review), alternate codings (or, data type allowing, text) may be included instead.<br/>
            /// (system: http://hl7.org/fhir/binding-strength)
            /// </summary>
            [EnumLiteral("extensible", "http://hl7.org/fhir/binding-strength"), Description("Extensible")]
            Extensible,

            /// <summary>
            /// Instances are encouraged to draw from the specified codes for interoperability purposes but are not required to do so to be considered conformant.<br/>
            /// (system: http://hl7.org/fhir/binding-strength)
            /// </summary>
            [EnumLiteral("preferred", "http://hl7.org/fhir/binding-strength"), Description("Preferred")]
            Preferred,

            /// <summary>
            /// Instances are not expected or even encouraged to draw from the specified value set.  The value set merely provides examples of the types of concepts intended to be included.<br/>
            /// (system: http://hl7.org/fhir/binding-strength)
            /// </summary>
            [EnumLiteral("example", "http://hl7.org/fhir/binding-strength"), Description("Example")]
            Example,
        }

        /// <summary>
        /// Uri for the valueset to validate the code in the instance against.
        /// </summary>
        [DataMember]
        public Canonical ValueSetUri { get; private set; }

        /// <summary>
        /// Binding strength for the binding - determines whether an incorrect code is an error.
        /// </summary>
        [DataMember]
        public BindingStrength? Strength { get; private set; }

        /// <summary>
        /// Whether abstract codes (that exist mostly for subsumption queries) may be used
        /// in an instance.
        /// </summary>
        [DataMember]
        public bool AbstractAllowed { get; private set; }

        /// <summary>
        /// The context of the value set, so that the server can resolve this to a value set to 
        /// validate against. 
        /// </summary>
        [DataMember]
        public string? Context { get; private set; }

        /// <summary>
        /// Constructs a validator for validating a coded element.
        /// </summary>
        /// <param name="valueSetUri">Value set Canonical URL</param>
        /// <param name="strength">Indicates the degree of conformance expectations associated with this binding</param>
        /// <param name="abstractAllowed"></param>
        /// <param name="context">The context of the value set, so that the server can resolve this to a value set to validate against.</param>
        public BindingValidator(Canonical valueSetUri, BindingStrength? strength, bool abstractAllowed = true, string? context = null)
        {
            ValueSetUri = valueSetUri;
            Strength = strength;
            AbstractAllowed = abstractAllowed;
            Context = context;
        }

        /// <inheritdoc />
        public ResultReport Validate(IScopedNode input, ValidationContext vc, ValidationState s)
        {
            if (input is null) throw Error.ArgumentNull(nameof(input));
            if (input.InstanceType is null) throw Error.Argument(nameof(input), "Binding validation requires input to have an instance type.");
            if (vc.ValidateCodeService is null)
                throw new InvalidOperationException($"Encountered a ValidationContext that does not have" +
                    $"its non-null {nameof(ValidationContext.ValidateCodeService)} set.");

            // This would give informational messages even if the validation was run on a choice type with a binding, which is then
            // only applicable to an instance which is bindable. So instead of a warning, we should just return as validation is
            // not applicable to this instance.
            if (!ModelInspector.Base.IsBindable(input.InstanceType))
            {
                return vc.TraceResult(() =>
                    new TraceAssertion(s.Location.InstanceLocation.ToString(),
                        $"Validation of binding with non-bindable instance type '{input.InstanceType}' always succeeds."));
            }

            if (input.ParseBindable() is { } bindable)
            {
                var result = verifyContentRequirements(input, bindable, s);

                return result.IsSuccessful ?
                    validateCode(input, bindable, vc, s)
                    : result;
            }
            else
            {
                return new IssueAssertion(
                        Strength == BindingStrength.Required ?
                            Issue.CONTENT_INVALID_FOR_REQUIRED_BINDING :
                            Issue.CONTENT_INVALID_FOR_NON_REQUIRED_BINDING,
                            $"Type '{input.InstanceType}' is bindable, but could not be parsed.").AsResult(s);
            }
        }

        /// <summary>
        /// Validates whether the instance has the minimum required coded content, depending on the binding.
        /// </summary>
        /// <remarks>Will throw an <c>InvalidOperationException</c> when the input is not of a bindeable type.</remarks>
        private ResultReport verifyContentRequirements(IScopedNode source, Element bindable, ValidationState s)
        {
            switch (bindable)
            {
                case Code code when string.IsNullOrEmpty(code.Value) && Strength == BindingStrength.Required:
                case Coding cd when string.IsNullOrEmpty(cd.Code) && Strength == BindingStrength.Required:
                case CodeableConcept cc when !codeableConceptHasCode(cc) && Strength == BindingStrength.Required:
                    return new IssueAssertion(Issue.TERMINOLOGY_NO_CODE_IN_INSTANCE,
                        $"No code found in {source.InstanceType} with a required binding.").AsResult(s);
                case CodeableConcept cc when !codeableConceptHasCode(cc) && string.IsNullOrEmpty(cc.Text) &&
                                Strength == BindingStrength.Extensible:
                    return new IssueAssertion(Issue.TERMINOLOGY_NO_CODE_IN_INSTANCE,
                        $"Extensible binding requires code or text.").AsResult(s);
                default:
                    return ResultReport.SUCCESS;      // nothing wrong then
            }

            // Can't end up here
        }

        private static bool codeableConceptHasCode(CodeableConcept cc) =>
            cc.Coding.Any(cd => !string.IsNullOrEmpty(cd.Code));


        private ResultReport validateCode(IScopedNode source, Element bindable, ValidationContext vc, ValidationState s)
        {
            //EK 20170605 - disabled inclusion of warnings/errors for all but required bindings since this will 
            // 1) create superfluous messages (both saying the code is not valid) coming from the validateResult + the outcome.AddIssue() 
            // 2) add the validateResult as warnings for preferred bindings, which are confusing in the case where the slicing entry is 
            //    validating the binding against the core and slices will refine it: if it does not generate warnings against the slice, 
            //    it should not generate warnings against the slicing entry.
            if (Strength != BindingStrength.Required) return ResultReport.SUCCESS;

            var parameters = buildParams()
                .WithValueSet(ValueSetUri.ToString())
                .WithAbstract(AbstractAllowed);

            ValidateCodeParameters buildParams()
            {
                var parameters = new ValidateCodeParameters();

                return bindable switch
                {
                    FhirString str => parameters.WithCode(str.Value, system: null, display: null, context: Context),
                    FhirUri uri => parameters.WithCode(uri.Value, system: null, display: null, context: Context),
                    Code co => parameters.WithCode(co.Value, system: null, display: null, context: Context),
                    Coding cd => parameters.WithCoding(cd),
                    CodeableConcept cc => parameters.WithCodeableConcept(cc),
                    _ => throw Error.InvalidOperation($"Parsed bindable was of unexpected instance type '{bindable.TypeName}'.")
                };
            }

            var display = buildCodingDisplay(parameters);
            var result = callService(parameters, vc, display);

            return result switch
            {
                (null, _) => ResultReport.SUCCESS,
                (Issue issue, var message) => new IssueAssertion(issue, message!).AsResult(s)
            };
        }

        private static string buildCodingDisplay(ValidateCodeParameters p)
        {
            return p switch
            {
                { Code: not null } code => "code " + codeToString(p.Code.Value, p.System?.Value),
                { Coding: { } coding } => "coding " + codeToString(coding.Code, coding.System),
                { CodeableConcept: { } cc } when !string.IsNullOrEmpty(cc.Text) => $"concept {cc.Text} with coding(s) {ccToString(cc)}",
                { CodeableConcept: { } cc } when string.IsNullOrEmpty(cc.Text) => $"concept with coding(s) {ccToString(cc)}",
                _ => throw new NotSupportedException("Logic error: one of code/coding/cc should have been not null.")
            };

            static string codeToString(string code, string? system)
            {
                var systemAddition = system is null ? string.Empty : $" (system '{system}')";
                return $"'{code}'{systemAddition}";
            }

            static string ccToString(CodeableConcept cc) =>
                string.Join(',', cc.Coding?.Select(c => codeToString(c.Code, c.System)) ?? Enumerable.Empty<string>());
        }


        /// <inheritdoc/>
        public JToken ToJson()
        {
            var props = new JObject(new JProperty("abstractAllowed", AbstractAllowed));
            if (Strength is not null)
                props.Add(new JProperty("strength", Strength!.GetLiteral()));
            if (ValueSetUri is not null)
                props.Add(new JProperty("valueSet", (string)ValueSetUri));

            return new JProperty("binding", props);
        }

        private static (Issue?, string?) interpretResults(Parameters parameters, string display)
        {
            var result = parameters.GetSingleValue<FhirBoolean>("result")?.Value ?? false;
            var message = parameters.GetSingleValue<FhirString>("message")?.Value;

            return (result, message) switch
            {
                (true, null) => (null, null),
                (true, string) => (Issue.TERMINOLOGY_OUTPUT_WARNING, message),
                (false, null) => (Issue.TERMINOLOGY_OUTPUT_ERROR, display.Capitalize() + " is invalid, but the terminology service provided no further details."),
                (false, string) => (Issue.TERMINOLOGY_OUTPUT_ERROR, message)
            };
        }

        private static (Issue?, string?) callService(ValidateCodeParameters parameters, ValidationContext ctx, string display)
        {
            try
            {
                var callParams = parameters.Build();
                return interpretResults(TaskHelper.Await(() => ctx.ValidateCodeService.ValueSetValidateCode(callParams)), display);
            }
            catch (FhirOperationException tse)
            {
<<<<<<< HEAD
                var desiredResult = ctx.ValidateCodeServiceFailureHandler?.Invoke(parameters, tse)
                    ?? TerminologyServiceExceptionResult.Warning;
=======
                var desiredResult = ctx.HandleValidateCodeServiceFailure?.Invoke(parameters, tse)
                    ?? ValidationContext.TerminologyServiceExceptionResult.Warning;
>>>>>>> 911e1e0f

                var message = $"Terminology service failed while validating {display}: {tse.Message}";
                return desiredResult switch
                {
                    TerminologyServiceExceptionResult.Error => (Issue.TERMINOLOGY_OUTPUT_ERROR, message),
                    TerminologyServiceExceptionResult.Warning => (Issue.TERMINOLOGY_OUTPUT_WARNING, message),
                    _ => throw new NotSupportedException("Logic error: unknown terminology service exception result.")
                };
            }
        }
    }
}<|MERGE_RESOLUTION|>--- conflicted
+++ resolved
@@ -261,13 +261,8 @@
             }
             catch (FhirOperationException tse)
             {
-<<<<<<< HEAD
-                var desiredResult = ctx.ValidateCodeServiceFailureHandler?.Invoke(parameters, tse)
+                var desiredResult = ctx.HandleValidateCodeServiceFailure?.Invoke(parameters, tse)
                     ?? TerminologyServiceExceptionResult.Warning;
-=======
-                var desiredResult = ctx.HandleValidateCodeServiceFailure?.Invoke(parameters, tse)
-                    ?? ValidationContext.TerminologyServiceExceptionResult.Warning;
->>>>>>> 911e1e0f
 
                 var message = $"Terminology service failed while validating {display}: {tse.Message}";
                 return desiredResult switch
