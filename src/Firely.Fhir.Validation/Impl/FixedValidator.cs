﻿/* 
 * Copyright (C) 2021, Firely (info@fire.ly) - All Rights Reserved
 * Proprietary and confidential. Unauthorized copying of this file, 
 * via any medium is strictly prohibited.
 */

using Hl7.Fhir.ElementModel;
using Hl7.Fhir.Model;
using Hl7.Fhir.Serialization;
using Hl7.Fhir.Support;
using Newtonsoft.Json.Linq;
using System;
using System.Linq;
using System.Runtime.Serialization;

namespace Firely.Fhir.Validation
{
    /// <summary>
    /// Asserts that the value of an element is exactly the same as a given fixed value.
    /// </summary>
    [DataContract]
    internal class FixedValidator : IValidatable
    {
        private readonly JToken _fixedJToken;

        /// <summary>
        /// The fixed value to compare against.
        /// </summary>
        [DataMember]
        public DataType FixedValue { get; }

        /// <summary>
        /// Initializes a new FixedValidator given a (primitive) .NET value.
        /// </summary>
        public FixedValidator(DataType fixedValue)
        {
            FixedValue = fixedValue ?? throw new ArgumentNullException(nameof(fixedValue));
            _fixedJToken = FixedValue.ToJToken();
        }

        /// <inheritdoc />
        public ResultReport Validate(IScopedNode input, ValidationContext _, ValidationState s)
        {
            var fixedValue = FixedValue.ToScopedNode();
            if (!input.IsExactlyEqualTo(fixedValue, ignoreOrder: true))
            {
                return new IssueAssertion(Issue.CONTENT_DOES_NOT_MATCH_FIXED_VALUE,
                        $"Value '{displayValue(input)}' is not exactly equal to fixed value '{displayJToken(_fixedJToken)}'")
                        .AsResult(s);
            }

            return ResultReport.SUCCESS;

<<<<<<< HEAD
            static string displayValue(ITypedElement te) =>
                te.Children().Any() ? te.ToJson() : te.Value.ToString()!;
=======
            static string displayValue(IScopedNode te) => te.Children().Any() ? ToJson(te) : te.Value.ToString()!;

            static string displayJToken(JToken jToken) =>
                jToken is JValue val
                ? val.ToString()
                : jToken.ToString(Newtonsoft.Json.Formatting.None);

            static string ToJson(IScopedNode instance)
            {
#pragma warning disable CS0618 // Type or member is obsolete
                var node = instance.AsTypedElement();
#pragma warning restore CS0618 // Type or member is obsolete
                return node.ToJObject().ToString(Newtonsoft.Json.Formatting.None);
            }
>>>>>>> 6c6bf607
        }

        /// <inheritdoc />
        public JToken ToJson() => new JProperty($"Fixed[{FixedValue.TypeName}]", _fixedJToken);
    }
}<|MERGE_RESOLUTION|>--- conflicted
+++ resolved
@@ -51,10 +51,6 @@
 
             return ResultReport.SUCCESS;
 
-<<<<<<< HEAD
-            static string displayValue(ITypedElement te) =>
-                te.Children().Any() ? te.ToJson() : te.Value.ToString()!;
-=======
             static string displayValue(IScopedNode te) => te.Children().Any() ? ToJson(te) : te.Value.ToString()!;
 
             static string displayJToken(JToken jToken) =>
@@ -69,7 +65,6 @@
 #pragma warning restore CS0618 // Type or member is obsolete
                 return node.ToJObject().ToString(Newtonsoft.Json.Formatting.None);
             }
->>>>>>> 6c6bf607
         }
 
         /// <inheritdoc />
