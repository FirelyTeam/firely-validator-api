--- conflicted
+++ resolved
@@ -70,13 +70,7 @@
 
         public ElementSchema(string id, Assertions members) : this(members) => Id = buildUri(id);
 
-<<<<<<< HEAD
-        public bool IsEmpty => !_members.Any();
-
         public async Task<Assertions> Validate(IEnumerable<ITypedElement> input, ValidationContext vc, ValidationState state)
-=======
-        public async Task<Assertions> Validate(IEnumerable<ITypedElement> input, ValidationContext vc)
->>>>>>> ac05e230
         {
             var members = _members.Where(vc.Filter);
 
