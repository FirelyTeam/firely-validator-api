﻿/* 
 * Copyright (C) 2021, Firely (info@fire.ly) - All Rights Reserved
 * Proprietary and confidential. Unauthorized copying of this file, 
 * via any medium is strictly prohibited.
 */

using Newtonsoft.Json.Linq;
using System;
using System.Collections.Generic;
using System.Linq;
using System.Runtime.Serialization;

namespace Firely.Fhir.Validation
{
    /// <summary>
    /// Represents a collection of sub-schema's that can be invoked by other assertions. 
    /// </summary>
    /// <remarks>This <see cref="IAssertion"/> does not itself validate the subschema's, but they can be 
    /// retrieved and invoked by a <see cref="SchemaReferenceValidator"/>. This is done by appending an 
<<<<<<< HEAD
    /// anchor to the absolute uri of top-level <see cref="ElementSchema"/>. A tio-level ElementSchema will
=======
    /// anchor to the absolute uri of top-level <see cref="ElementSchema"/>. A top-level ElementSchema will
>>>>>>> 45ae2840
    /// then go through each child <see cref="DefinitionsAssertion"/> and look for the first schema within that
    /// DefinitionAssertion with an id that is exactly equal to the anchor.
    /// string of the anchor. 
    /// </remarks>
    [DataContract]
    public class DefinitionsAssertion : IAssertion
    {
#if MSGPACK_KEY
        /// <summary>
        /// The list of subschemas.
        /// </summary>
        [DataMember(Order = 0)]
        public readonly ElementSchema[] Schemas;
#else
        /// <summary>
        /// The list of subschemas.
        /// </summary>
        [DataMember]
        public readonly ElementSchema[] Schemas;
#endif

        /// <summary>
<<<<<<< HEAD
        /// Consructs a <see cref="DefinitionsAssertion"/> with the given set of subschemas.
=======
        /// Constructs a <see cref="DefinitionsAssertion"/> with the given set of subschemas.
>>>>>>> 45ae2840
        /// </summary>
        /// <param name="schemas"></param>
        public DefinitionsAssertion(params ElementSchema[] schemas) : this(schemas.AsEnumerable()) { }

        /// <inheritdoc cref="DefinitionsAssertion.DefinitionsAssertion(ElementSchema[])"/>
        public DefinitionsAssertion(IEnumerable<ElementSchema> schemas)
        {
            Schemas = schemas.ToArray();
            if (Schemas.Select(s => s.Id).Distinct().Count() != Schemas.Length)
                throw new ArgumentException("Subschemas must have unique ids.", nameof(schemas));
        }

        /// <summary>
        /// Find the first subschema with the given anchor.
        /// </summary>
        /// <returns>An <see cref="ElementSchema"/> if found, otherwise <c>null</c>.</returns>
        public ElementSchema FindFirstByAnchor(string anchor) => Schemas.FirstOrDefault(s => s.Id.OriginalString == anchor);

        /// <inheritdoc cref="IJsonSerializable.ToJson"/>
        public JToken ToJson() =>
            new JProperty("definitions", new JArray(
                Schemas.Select(s => s.ToJson())));
    }
}<|MERGE_RESOLUTION|>--- conflicted
+++ resolved
@@ -17,11 +17,7 @@
     /// </summary>
     /// <remarks>This <see cref="IAssertion"/> does not itself validate the subschema's, but they can be 
     /// retrieved and invoked by a <see cref="SchemaReferenceValidator"/>. This is done by appending an 
-<<<<<<< HEAD
-    /// anchor to the absolute uri of top-level <see cref="ElementSchema"/>. A tio-level ElementSchema will
-=======
     /// anchor to the absolute uri of top-level <see cref="ElementSchema"/>. A top-level ElementSchema will
->>>>>>> 45ae2840
     /// then go through each child <see cref="DefinitionsAssertion"/> and look for the first schema within that
     /// DefinitionAssertion with an id that is exactly equal to the anchor.
     /// string of the anchor. 
@@ -44,11 +40,7 @@
 #endif
 
         /// <summary>
-<<<<<<< HEAD
-        /// Consructs a <see cref="DefinitionsAssertion"/> with the given set of subschemas.
-=======
         /// Constructs a <see cref="DefinitionsAssertion"/> with the given set of subschemas.
->>>>>>> 45ae2840
         /// </summary>
         /// <param name="schemas"></param>
         public DefinitionsAssertion(params ElementSchema[] schemas) : this(schemas.AsEnumerable()) { }
