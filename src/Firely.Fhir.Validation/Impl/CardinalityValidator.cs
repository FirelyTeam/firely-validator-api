﻿/* 
 * Copyright (C) 2021, Firely (info@fire.ly) - All Rights Reserved
 * Proprietary and confidential. Unauthorized copying of this file, 
 * via any medium is strictly prohibited.
 */

using Hl7.Fhir.ElementModel;
using Hl7.Fhir.Support;
using Hl7.Fhir.Validation;
using Newtonsoft.Json.Linq;
using System.Collections.Generic;
using System.Linq;
using System.Runtime.Serialization;
using System.Threading.Tasks;

namespace Firely.Fhir.Validation
{
    /// <summary>
    /// An assertions that states lower and upper bounds on the number of items in a group of elements.
    /// </summary>
    /// <remarks>A good example is putting bounds on a group of elements with the same name, which translates to placing
    /// a cardinality restriction on the number of repeats of an element. But it can also be used for the number
    /// of elements in a slice for example.
    /// </remarks>
    [DataContract]
    public class CardinalityValidator : IGroupValidatable
    {
<<<<<<< HEAD
#if MSGPACK_KEY
        [DataMember(Order = 0)]
        public int? Min { get; private set; }

        [DataMember(Order = 1)]
        public int? Max { get; private set; }        
#else
        /// <summary>
        /// Lower bound for the cardinality. If not set, there is no lower bound.
        /// </summary>
=======
>>>>>>> 1c836976
        [DataMember]
        public int? Min { get; private set; }

        /// <summary>
        /// Upper bound for the cardinality. If not set, there is no upper bound.
        /// </summary>
        [DataMember]
        public int? Max { get; private set; }

        /// <summary>
        /// Defines an assertion with the given minimum and maximum cardinalities.
        /// </summary>
        /// <remarks>If neither <paramref name="min"/> nor <paramref name="max"/> is given,
        /// the validation will always return success.</remarks>
        public CardinalityValidator(int? min = null, int? max = null)
        {
            if (min.HasValue && min.Value < 0)
                throw new IncorrectElementDefinitionException("Lower cardinality cannot be lower than 0.");
            if (max.HasValue && max.Value < 0)
                throw new IncorrectElementDefinitionException("Upper cardinality cannot be lower than 0.");
            if (min.HasValue && max.HasValue && min > max)
                throw new IncorrectElementDefinitionException("Upper cardinality must be higher than the lower cardinality.");

            Min = min;
            Max = max;
        }

        /// <summary>
        /// Defines an assertion with the given minimum and maximum cardinalities, were the
        /// optional maximum is either a number or an asterix (for no maximum).
        /// </summary>
        /// <param name="min">Any integer or null.</param>
        /// <param name="max">Should be null or "*" for no maximum, or a positive number otherwise.
        /// </param>
        public static CardinalityValidator FromMinMax(int? min, string? max)
        {
            int? intMax = max switch
            {
                null => null,
                "*" => null,
                string other when int.TryParse(other, out var maximum) => maximum,
                _ => throw new IncorrectElementDefinitionException("Upper cardinality shall be a positive number or '*'.")
            };

            return new CardinalityValidator(min, intMax);
        }

        /// <inheritdoc />
        public Task<ResultAssertion> Validate(IEnumerable<ITypedElement> input, string groupLocation, ValidationContext _, ValidationState __)
        {
            var count = input.Count();

            var result = !inRange(count) ?
                ResultAssertion.FromEvidence(new IssueAssertion(Issue.CONTENT_INCORRECT_OCCURRENCE, groupLocation,
                $"Instance count is { count }, which is not within the specified cardinality of {CardinalityDisplay}"))
                : ResultAssertion.SUCCESS;

            return Task.FromResult(result);
        }

        private bool inRange(int x) => (!Min.HasValue || x >= Min.Value) && (!Max.HasValue || x <= Max.Value);

        private string CardinalityDisplay => $"{Min?.ToString() ?? "<-"}..{Max?.ToString() ?? "*"}";

        /// <inheritdoc />
        public JToken ToJson() => new JProperty("cardinality", CardinalityDisplay);
    }
}<|MERGE_RESOLUTION|>--- conflicted
+++ resolved
@@ -25,19 +25,9 @@
     [DataContract]
     public class CardinalityValidator : IGroupValidatable
     {
-<<<<<<< HEAD
-#if MSGPACK_KEY
-        [DataMember(Order = 0)]
-        public int? Min { get; private set; }
-
-        [DataMember(Order = 1)]
-        public int? Max { get; private set; }        
-#else
         /// <summary>
         /// Lower bound for the cardinality. If not set, there is no lower bound.
         /// </summary>
-=======
->>>>>>> 1c836976
         [DataMember]
         public int? Min { get; private set; }
 
