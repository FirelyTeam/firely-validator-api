﻿/* 
 * Copyright (C) 2021, Firely (info@fire.ly) - All Rights Reserved
 * Proprietary and confidential. Unauthorized copying of this file, 
 * via any medium is strictly prohibited.
 */

using Hl7.Fhir.ElementModel;
using Newtonsoft.Json.Linq;
using System;
using System.Collections.Generic;
using System.Linq;
using System.Runtime.Serialization;

namespace Firely.Fhir.Validation
{
    /// <summary>
    /// An <see cref="ElementSchema"/> that represents a FHIR Resource.
    /// </summary>
    /// <remarks>It will perform additional resource-specific validation logic associated with resources,
    /// like selecting Meta.profile as additional profiles to be validated.</remarks>
    [DataContract]
    public class ResourceSchema : FhirSchema
    {
        /// <summary>
        /// Constructs a new <see cref="ResourceSchema"/>
        /// </summary>
        public ResourceSchema(StructureDefinitionInformation structureDefinition, params IAssertion[] members) : base(structureDefinition, members.AsEnumerable())
        {
            // nothing
        }

        /// <summary>
        /// Constructs a new <see cref="ResourceSchema"/>
        /// </summary>
        public ResourceSchema(StructureDefinitionInformation structureDefinition, IEnumerable<IAssertion> members) : base(structureDefinition, members)
        {
            // nothing
        }

        /// <summary>
        /// Gets the canonical of the profile(s) referred to in the <c>Meta.profile</c> property of the resource.
        /// </summary>
        internal static Canonical[] GetMetaProfileSchemas(ITypedElement instance, ValidationContext.MetaProfileSelector? selector)
        {
            var profiles = instance
                 .Children("meta")
                 .Children("profile")
                 .Select(ite => ite.Value)
                 .OfType<string>()
                 .Select(s => new Canonical(s));

            return callback(selector).Invoke(instance.Location, profiles.ToArray());

            static ValidationContext.MetaProfileSelector callback(ValidationContext.MetaProfileSelector? selector)
                => selector ?? ((_, m) => m);
        }

        /// <inheritdoc />
        public override ResultReport Validate(IEnumerable<ITypedElement> input, ValidationContext vc, ValidationState state)
        {
            // Schemas representing the root of a FHIR resource cannot meaningfully be used as a GroupValidatable,
            // so we'll turn this into a normal IValidatable.
            var results = input.Select((i, index) => Validate(i, vc, state.UpdateInstanceLocation(d => d.ToIndex(index))));
            return ResultReport.FromEvidence(results.ToList());
        }

        /// <inheritdoc />
        public override ResultReport Validate(ITypedElement input, ValidationContext vc, ValidationState state)
        {
            // FHIR specific rule about dealing with abstract datatypes (not profiles!): if this schema is an abstract datatype,
            // we need to run validation against the schema for the actual type, not the abstract type.
            if (StructureDefinition.IsAbstract && StructureDefinition.Derivation != StructureDefinitionInformation.TypeDerivationRule.Constraint)
            {
                if (vc.ElementSchemaResolver is null)
                    throw new ArgumentException($"Cannot validate the resource because {nameof(ValidationContext)} does not contain an ElementSchemaResolver.");

<<<<<<< HEAD
                var typeProfile = vc.TypeNameMapper.MapTypeName(input.InstanceType);
                var fetchResult = FhirSchemaGroupAnalyzer.FetchSchema(vc.ElementSchemaResolver, input.Location, typeProfile);
=======
                var typeProfile = Canonical.ForCoreType(input.InstanceType);
                var fetchResult = FhirSchemaGroupAnalyzer.FetchSchema(vc.ElementSchemaResolver, state.UpdateLocation(d => d.InvokeSchema(this)), typeProfile);
>>>>>>> d44dd457
                return fetchResult.Success ? fetchResult.Schema!.Validate(input, vc, state) : fetchResult.Error!;
            }

            // Update instance location state to start of a new Resource
            state = state.UpdateInstanceLocation(ip => ip.StartResource(input.InstanceType));

            // FHIR has a few occasions where the schema needs to read into the instance to obtain additional schemas to
            // validate against (Resource.meta.profile, Extension.url). Fetch these from the instance and combine them into
            // a coherent set to validate against.
            var additionalCanonicals = GetMetaProfileSchemas(input, vc.SelectMetaProfiles);

            if (additionalCanonicals.Any() && vc.ElementSchemaResolver is null)
                throw new ArgumentException($"Cannot validate profiles in meta.profile because {nameof(ValidationContext)} does not contain an ElementSchemaResolver.");

            var additionalFetches = FhirSchemaGroupAnalyzer.FetchSchemas(vc.ElementSchemaResolver, state, additionalCanonicals);
            var fetchErrors = additionalFetches.Where(f => !f.Success).Select(f => f.Error!);

            var fetchedSchemas = additionalFetches.Where(f => f.Success).Select(f => f.Schema!).ToArray();
            var fetchedFhirSchemas = fetchedSchemas.OfType<ResourceSchema>().ToArray();
            var fetchedNonFhirSchemas = fetchedSchemas.Where(fs => fs is not ResourceSchema).ToArray();   // faster than Except

<<<<<<< HEAD

=======
            var consistencyReport = FhirSchemaGroupAnalyzer.ValidateConsistency(null, null, fetchedFhirSchemas, state);
>>>>>>> d44dd457
            var minimalSet = FhirSchemaGroupAnalyzer.CalculateMinimalSet(fetchedFhirSchemas.Append(this)).Cast<ResourceSchema>();
            var consistencyReport = FhirSchemaGroupAnalyzer.ValidateConsistency(null, null, fetchedFhirSchemas, input.Location);

            // Now that we have fetched the set of most appropriate profiles, call their constraint validation -
            // this should exclude the special fetch magic for Meta.profile (this function) to avoid a loop, so we call the actual validation here.
            var validationResult = minimalSet.Select(s => s.ValidateResourceSchema(input, vc, state)).ToList();
            var validationResultOther = fetchedNonFhirSchemas.Select(s => s.Validate(input, vc, state)).ToList();
            return ResultReport.FromEvidence(fetchErrors.Append(consistencyReport).Concat(validationResult).Concat(validationResultOther).ToArray());
        }

        /// <summary>
        /// This invokes the actual validation for an resource schema, without the special magic of 
        /// fetching Meta.profile, so this is the "normal" schema validation.
        /// </summary>
        protected ResultReport ValidateResourceSchema(ITypedElement input, ValidationContext vc, ValidationState state)
        {
            return state.Global.RunValidations.Start(
                state,
                Id.ToString(),  // is the same as the canonical for resource schemas
                () =>
                {
                    state.Global.ResourcesValidated += 1;
                    return base.Validate(input, vc, state);
                });
        }

        /// <inheritdoc/>
        protected override string FhirSchemaKind => "resource";
    }
}<|MERGE_RESOLUTION|>--- conflicted
+++ resolved
@@ -74,13 +74,8 @@
                 if (vc.ElementSchemaResolver is null)
                     throw new ArgumentException($"Cannot validate the resource because {nameof(ValidationContext)} does not contain an ElementSchemaResolver.");
 
-<<<<<<< HEAD
                 var typeProfile = vc.TypeNameMapper.MapTypeName(input.InstanceType);
-                var fetchResult = FhirSchemaGroupAnalyzer.FetchSchema(vc.ElementSchemaResolver, input.Location, typeProfile);
-=======
-                var typeProfile = Canonical.ForCoreType(input.InstanceType);
                 var fetchResult = FhirSchemaGroupAnalyzer.FetchSchema(vc.ElementSchemaResolver, state.UpdateLocation(d => d.InvokeSchema(this)), typeProfile);
->>>>>>> d44dd457
                 return fetchResult.Success ? fetchResult.Schema!.Validate(input, vc, state) : fetchResult.Error!;
             }
 
@@ -102,13 +97,8 @@
             var fetchedFhirSchemas = fetchedSchemas.OfType<ResourceSchema>().ToArray();
             var fetchedNonFhirSchemas = fetchedSchemas.Where(fs => fs is not ResourceSchema).ToArray();   // faster than Except
 
-<<<<<<< HEAD
-
-=======
             var consistencyReport = FhirSchemaGroupAnalyzer.ValidateConsistency(null, null, fetchedFhirSchemas, state);
->>>>>>> d44dd457
             var minimalSet = FhirSchemaGroupAnalyzer.CalculateMinimalSet(fetchedFhirSchemas.Append(this)).Cast<ResourceSchema>();
-            var consistencyReport = FhirSchemaGroupAnalyzer.ValidateConsistency(null, null, fetchedFhirSchemas, input.Location);
 
             // Now that we have fetched the set of most appropriate profiles, call their constraint validation -
             // this should exclude the special fetch magic for Meta.profile (this function) to avoid a loop, so we call the actual validation here.
