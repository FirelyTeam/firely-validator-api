--- conflicted
+++ resolved
@@ -40,7 +40,7 @@
         /// <summary>
         /// Gets the canonical of the profile(s) referred to in the <c>Meta.profile</c> property of the resource.
         /// </summary>
-        internal static Canonical[] GetMetaProfileSchemas(IScopedNode instance, ValidationContext.MetaProfileSelector? selector, ValidationState state)
+        internal static Canonical[] GetMetaProfileSchemas(IScopedNode instance, MetaProfileSelector? selector, ValidationState state)
         {
             var profiles = instance
                  .Children("meta")
@@ -51,13 +51,8 @@
 
             return callback(selector).Invoke(state.Location.InstanceLocation.ToString(), profiles.ToArray());
 
-<<<<<<< HEAD
-            static MetaProfileSelector callback(ValidationContext context)
-                => context.MetaProfileSelector ?? ((_, m) => m);
-=======
-            static ValidationContext.MetaProfileSelector callback(ValidationContext.MetaProfileSelector? selector)
+            static MetaProfileSelector callback(MetaProfileSelector? selector)
                 => selector ?? ((_, m) => m);
->>>>>>> 911e1e0f
         }
 
         /// <inheritdoc />
