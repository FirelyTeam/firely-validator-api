﻿using Hl7.Fhir.ElementModel;
using Hl7.Fhir.Serialization;
using Hl7.Fhir.Support;
using Newtonsoft.Json.Linq;
using System;
using System.Runtime.Serialization;
using System.Threading.Tasks;

namespace Firely.Fhir.Validation
{
    /// <summary>
    /// Asserts that the value of an element matches a given pattern value.
    /// </summary>
    /// <remarks>The rules of whether an instance matches a pattern are laid down in 
    /// the description of <c>ElementDefinition</c>'s 
    /// <a href="http://hl7.org/fhir/elementdefinition-definitions.html#ElementDefinition.pattern_x_</remarks>">pattern element</a>
    /// in the FHIR specification.</remarks>
    [DataContract]
    public class Pattern : IValidatable
    {
#if MSGPACK_KEY
        [DataMember(Order = 0)]
        public ITypedElement PatternValue { get; private set; }
#else
        [DataMember]
        public ITypedElement PatternValue { get; private set; }
#endif

        public Pattern(ITypedElement patternValue)
        {
            PatternValue = patternValue ?? throw new ArgumentNullException(nameof(patternValue));
        }

        public Pattern(object patternPrimitive) : this(ElementNode.ForPrimitive(patternPrimitive)) { }

<<<<<<< HEAD
        public override string Key => "pattern[x]";

        public override object Value => PatternValue;

        public override Task<Assertions> Validate(ITypedElement input, ValidationContext vc, ValidationState state)
=======
        public Task<Assertions> Validate(ITypedElement input, ValidationContext vc)
>>>>>>> ac05e230
        {
            var result = Assertions.EMPTY + new Trace($"Validate with pattern {PatternValue.ToJson()}");
            return !input.Matches(PatternValue)
                ? Task.FromResult(result + ResultAssertion.CreateFailure(new IssueAssertion(Issue.CONTENT_DOES_NOT_MATCH_PATTERN_VALUE, input.Location, $"Value does not match pattern '{PatternValue.ToJson()}")))
                : Task.FromResult(result + Assertions.SUCCESS);
        }

        public JToken ToJson() => new JProperty($"pattern[{PatternValue.InstanceType}]", PatternValue.ToPropValue());
    }
}<|MERGE_RESOLUTION|>--- conflicted
+++ resolved
@@ -33,15 +33,7 @@
 
         public Pattern(object patternPrimitive) : this(ElementNode.ForPrimitive(patternPrimitive)) { }
 
-<<<<<<< HEAD
-        public override string Key => "pattern[x]";
-
-        public override object Value => PatternValue;
-
-        public override Task<Assertions> Validate(ITypedElement input, ValidationContext vc, ValidationState state)
-=======
-        public Task<Assertions> Validate(ITypedElement input, ValidationContext vc)
->>>>>>> ac05e230
+        public Task<Assertions> Validate(ITypedElement input, ValidationContext vc, ValidationState state)
         {
             var result = Assertions.EMPTY + new Trace($"Validate with pattern {PatternValue.ToJson()}");
             return !input.Matches(PatternValue)
