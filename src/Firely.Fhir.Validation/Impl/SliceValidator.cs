--- conflicted
+++ resolved
@@ -153,26 +153,16 @@
                         // The instance matched a slice that we have already passed, if order matters, 
                         // this is not allowed
                         if (sliceNumber < lastMatchingSlice && Ordered)
-<<<<<<< HEAD
-                            evidence.Add(new IssueAssertion(Issue.CONTENT_ELEMENT_SLICING_OUT_OF_ORDER, $"Element matches slice '{groupLocation}:{sliceName}', but this is out of order for group {groupLocation}, since a previous element already matched slice '{groupLocation}:{Slices[lastMatchingSlice].Name}'")
-                                .AsResult(candidate.Location, state));
-=======
                             evidence.Add(new IssueAssertion(Issue.CONTENT_ELEMENT_SLICING_OUT_OF_ORDER, $"Element matches slice '{sliceName}', but this is out of order for this group, since a previous element already matched slice '{Slices[lastMatchingSlice].Name}'")
                                 .AsResult(state));
->>>>>>> d44dd457
                         else
                             lastMatchingSlice = sliceNumber;
 
                         if (defaultInUse && DefaultAtEnd)
                         {
                             // We found a match while we already added a non-match to a "open at end" slicegroup, that's not allowed
-<<<<<<< HEAD
-                            evidence.Add(new IssueAssertion(Issue.CONTENT_ELEMENT_FAILS_SLICING_RULE, $"Element matched slice '{groupLocation}:{sliceName}', but it appears after a non-match, which is not allowed for an open-at-end group")
-                                .AsResult(candidate.Location, state));
-=======
                             evidence.Add(new IssueAssertion(Issue.CONTENT_ELEMENT_FAILS_SLICING_RULE, $"Element matched slice '{sliceName}', but it appears after a non-match, which is not allowed for an open-at-end group")
                                 .AsResult(state));
->>>>>>> d44dd457
                         }
 
                         hasSucceeded = true;
