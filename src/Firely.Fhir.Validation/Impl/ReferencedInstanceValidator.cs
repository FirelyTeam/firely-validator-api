﻿/* 
 * Copyright (C) 2021, Firely (info@fire.ly) - All Rights Reserved
 * Proprietary and confidential. Unauthorized copying of this file, 
 * via any medium is strictly prohibited.
 */

using Hl7.Fhir.ElementModel;
using Hl7.Fhir.Model;
using Hl7.Fhir.Rest;
using Hl7.Fhir.Support;
using Hl7.Fhir.Utility;
using Newtonsoft.Json.Linq;
using System;
using System.Collections.Generic;
using System.Linq;
using System.Runtime.Serialization;
using System.Threading.Tasks;

namespace Firely.Fhir.Validation
{
    /// <summary>
    /// Fetches an instance by reference and starts validation against a schema. The reference is 
    /// to be found at runtime via the input, at the child member specified by <see cref="ReferenceUriMember"/>.
    /// </summary>
    [DataContract]
    public class ReferencedInstanceValidator : IValidatable
    {
        /// <summary>
        /// The path to the member within the instance where the reference to be
        /// resolved can be found.
        /// </summary>
        [DataMember]
        public string ReferenceUriMember { get; private set; }

        /// <summary>
        /// When the referenced resource was found, it will be validated against
        /// this schema.
        /// </summary>
        [DataMember]
        public IAssertion Schema { get; private set; }

        /// <summary>
        /// Additional rules about the context of the referenced resource.
        /// </summary>
        [DataMember]
        public IEnumerable<AggregationMode>? AggregationRules { get; private set; }

        /// <summary>
        /// Additional rules about versioning of the reference.
        /// </summary>
        [DataMember]
        public ReferenceVersionRules? VersioningRules { get; private set; }
<<<<<<< HEAD
#endif
=======
>>>>>>> 1c836976

        /// <summary>
        /// Create a <see cref="ReferencedInstanceValidator"/>.
        /// </summary>
        public ReferencedInstanceValidator(string referenceUriMember, IAssertion schema,
            IEnumerable<AggregationMode>? aggregationRules = null, ReferenceVersionRules? versioningRules = null)
        {
            ReferenceUriMember = referenceUriMember ?? throw new ArgumentNullException(nameof(referenceUriMember));
            Schema = schema ?? throw new ArgumentNullException(nameof(referenceUriMember));
            AggregationRules = aggregationRules?.ToArray();
            VersioningRules = versioningRules;
        }

        /// <summary>
        /// Whether any <see cref="AggregationRules"/> have been specified on the constructor.
        /// </summary>
        public bool HasAggregation => AggregationRules?.Any() ?? false;

        /// <inheritdoc cref="IValidatable.Validate(ITypedElement, ValidationContext, ValidationState)"/>
        public async Task<ResultAssertion> Validate(ITypedElement input, ValidationContext vc, ValidationState state)
        {
            if (vc.ElementSchemaResolver is null)
                throw new ArgumentException($"Cannot validate because {nameof(ValidationContext)} does not contain an ElementSchemaResolver.");

            // Get the actual reference from the instance by the pre-configured name.
            // The name is usually "reference" in case we are dealing with a FHIR reference type,
            // or "$this" if the input is a canonical (which is primitive).  This may of course
            // be different for different modelling paradigms.
            var reference = DynamicSchemaReferenceValidator.GetStringByMemberName(input, ReferenceUriMember);

            // It's ok for a reference to have no value (but, say, a description instead),
            // so only go out to fetch the reference if we have one.
            if (reference is not null)
            {
                if (state.Visited(reference)) // The validator already visited this instance
                {
                    // TODO: We need an Issue.CIRCULAR_REFERENCE_JADAJADA
                    return ResultAssertion.FromEvidence(
                        new IssueAssertion(1018, input.Location,
                        $"Detected a circular reference for reference {reference}",
                        OperationOutcome.IssueSeverity.Error));
                }

                state = state.AddReferenceState(reference);

                // Try to fetch the reference, which will also validate the aggregation/versioning rules etc.
                var (evidence, resolution) = await fetchReference(input, reference, vc).ConfigureAwait(false);

                // If the reference was resolved (either internally or externally), validate it
                return resolution.ReferencedResource switch
                {
                    null => ResultAssertion.FromEvidence(new IssueAssertion(
                        Issue.UNAVAILABLE_REFERENCED_RESOURCE, input.Location,
                        $"Cannot resolve reference {reference}")),
                    _ => ResultAssertion.FromEvidence(
                            evidence.Append(
                                await validateReferencedResource(vc, resolution, state).ConfigureAwait(false)))
                };
            }
            else
                return ResultAssertion.SUCCESS;
        }

        private record ResolutionResult(ITypedElement? ReferencedResource, AggregationMode? ReferenceKind, ReferenceVersionRules? VersioningKind);

        /// <summary>
        /// Try to fetch the referenced resource. The resource may be present in the instance (bundled, contained)
        /// or externally. In the last case, the <see cref="ValidationContext.ExternalReferenceResolver"/> is used
        /// to fetch the resource.
        /// </summary>
        private async Task<(IEnumerable<ResultAssertion>, ResolutionResult)> fetchReference(ITypedElement input, string reference, ValidationContext vc)
        {
            ResolutionResult resolution = new(null, null, null);
            List<ResultAssertion> evidence = new();

            if (input is not ScopedNode instance)
                throw new InvalidOperationException($"Cannot validate because input is not of type {nameof(ScopedNode)}.");

            // First, try to resolve within this instance (in contained, Bundle.entry)
            evidence.Add(resolveLocally(instance, reference, out resolution));

            // Now that we have tried to fetch the reference locally, we have also determined the kind of
            // reference we are dealing with, so check it for aggregation and versioning rules.
            if (HasAggregation && !AggregationRules.Any(a => a == resolution.ReferenceKind))
            {
                var allowed = string.Join(", ", AggregationRules);
                evidence.Add(ResultAssertion.FromEvidence(new IssueAssertion(Issue.CONTENT_REFERENCE_OF_INVALID_KIND, input.Location,
                    $"Encountered a reference ({reference}) of kind '{resolution.ReferenceKind}', which is not one of the allowed kinds ({allowed}).")));
            }

            if (VersioningRules is not null && VersioningRules != ReferenceVersionRules.Either)
            {
                if (VersioningRules != resolution.VersioningKind)
                    evidence.Add(ResultAssertion.FromEvidence(new IssueAssertion(Issue.CONTENT_REFERENCE_OF_INVALID_KIND, input.Location,
                        $"Expected a {VersioningRules} versioned reference but found {resolution.VersioningKind}.")));
            }

            if (resolution.ReferenceKind == AggregationMode.Referenced)
            {
                // Bail out if we are asked to follow an *external reference* when this is disabled in the settings
                if (vc.ExternalReferenceResolver is null)
                    return (evidence, resolution);

                // If we are supposed to resolve the reference externally, then do so now.
                if (resolution.ReferencedResource is null)
                {
                    try
                    {
                        var externalReference = await vc.ExternalReferenceResolver!(reference).ConfigureAwait(false);
                        resolution = resolution with { ReferencedResource = externalReference };
                    }
                    catch (Exception e)
                    {
                        evidence.Add(ResultAssertion.FromEvidence(new IssueAssertion(
                            Issue.UNAVAILABLE_REFERENCED_RESOURCE, instance.Location,
                            $"Resolution of external reference {reference} failed. Message: {e.Message}")));
                    }
                }
            }

            return (evidence, resolution);
        }

        /// <summary>
        /// Try to fetch the resource within this instance (e.g. a contained or bundled resource).
        /// </summary>
        private static ResultAssertion resolveLocally(ScopedNode instance, string reference, out ResolutionResult resolution)
        {
            resolution = new ResolutionResult(null, null, null);
            var identity = new ResourceIdentity(reference);

            var (url, version) = new Canonical(reference);
            resolution = resolution with { VersioningKind = version is not null ? ReferenceVersionRules.Specific : ReferenceVersionRules.Independent };

            if (identity.Form == ResourceIdentityForm.Undetermined)
            {
                if (!Uri.IsWellFormedUriString(Uri.EscapeDataString(reference), UriKind.RelativeOrAbsolute))
                {
                    return ResultAssertion.FromEvidence(new IssueAssertion(Issue.CONTENT_UNPARSEABLE_REFERENCE, instance.Location,
                        $"Encountered an unparseable reference ({reference}"));
                }
            }

            var referencedResource = instance.Resolve(reference);

            resolution = identity.Form switch
            {
                ResourceIdentityForm.Local =>
                    resolution with
                    {
                        ReferenceKind = AggregationMode.Contained,
                        ReferencedResource = referencedResource
                    },
                _ =>
                    resolution with
                    {
                        ReferenceKind = referencedResource is not null ?
                            AggregationMode.Bundled : AggregationMode.Referenced,
                        ReferencedResource = referencedResource
                    }
            };

            return ResultAssertion.SUCCESS;
        }

        /// <summary>
        /// Validate the referenced resource against the <see cref="Schema"/>.
        /// </summary>
        private async Task<ResultAssertion> validateReferencedResource(ValidationContext vc, ResolutionResult resolution, ValidationState state)
        {
            if (resolution.ReferencedResource is null) throw new ArgumentException("Resolution should have a non-null referenced resource by now.");

            //result += Trace($"Starting validation of referenced resource {reference} ({encounteredKind})");

            // References within the instance are dealt with within the same validator,
            // references to external entities will operate within a new instance of a validator (and hence a new tracking context).
            // In both cases, the outcome is included in the result.
            return resolution.ReferenceKind != AggregationMode.Referenced
                ? await Schema.Validate(resolution.ReferencedResource, vc, state).ConfigureAwait(false)
                : await Schema.Validate(new ScopedNode(resolution.ReferencedResource), vc, state).ConfigureAwait(false);
        }

        /// <inheritdoc cref="IJsonSerializable.ToJson"/>
        public JToken ToJson()
        {
            var result = new JObject()
            {
                new JProperty("via", ReferenceUriMember),
                new JProperty("schema", Schema.ToJson().MakeNestedProp())
            };

            if (AggregationRules is not null)
                result.Add(new JProperty("$aggregation", new JArray(AggregationRules.Select(ar => ar.ToString()))));
            if (VersioningRules is not null)
                result.Add(new JProperty("$versioning", VersioningRules.ToString()));

            return new JProperty("validate", result);
        }
    }
}<|MERGE_RESOLUTION|>--- conflicted
+++ resolved
@@ -50,10 +50,6 @@
         /// </summary>
         [DataMember]
         public ReferenceVersionRules? VersioningRules { get; private set; }
-<<<<<<< HEAD
-#endif
-=======
->>>>>>> 1c836976
 
         /// <summary>
         /// Create a <see cref="ReferencedInstanceValidator"/>.
