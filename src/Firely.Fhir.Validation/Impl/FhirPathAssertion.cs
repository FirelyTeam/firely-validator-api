﻿/* 
 * Copyright (c) 2020, Firely (info@fire.ly) and contributors
 * See the file CONTRIBUTORS for details.
 * 
 * This file is licensed under the BSD 3-Clause license
 * available at https://raw.githubusercontent.com/FirelyTeam/fhir-net-api/master/LICENSE
 */

using Hl7.Fhir.ElementModel;
using Hl7.Fhir.FhirPath;
using Hl7.Fhir.Support;
using Hl7.Fhir.Utility;
using Hl7.Fhir.Validation;
using Hl7.FhirPath;
using Hl7.FhirPath.Expressions;
using Newtonsoft.Json.Linq;
using System;
using System.Runtime.Serialization;
using System.Threading.Tasks;
using static Hl7.Fhir.Model.OperationOutcome;

namespace Firely.Fhir.Validation
{
    /// <summary>
    /// An assertion expressed using FhirPath.
    /// </summary>
    [DataContract]
    public class FhirPathAssertion : SimpleAssertion
    {
        private readonly string _key;

#if MSGPACK_KEY
        [DataMember(Order = 0)]
        public override string Key => _key;

        [DataMember(Order = 1)]
        public string Expression { get; private set; }
     
        [DataMember(Order = 2)]
        public string? HumanDescription { get; private set; }

        [DataMember(Order = 3)]
        public IssueSeverity? Severity { get; private set; }

        [DataMember(Order = 4)]
        public bool BestPractice { get; private set; }
#else
        [DataMember]
        public override string Key => _key;

        [DataMember]
        public string Expression { get; private set; }


        [DataMember]
        public string? HumanDescription { get; private set; }

        [DataMember]
        public IssueSeverity? Severity { get; private set; }

        [DataMember]
        public bool BestPractice { get; private set; }
#endif

        private readonly Lazy<CompiledExpression> _defaultCompiledExpression;

        public override object Value => Expression;

        public FhirPathAssertion(string key, string expression) : this(key, expression, null, severity: IssueSeverity.Error) { }


        // Constructor for exclusive use by the deserializer: this constructor will not compile the FP constraint, but delay
        // compilation to the first use. The deserializer prefer to use this constructor overthe public one, as the public
        // constructor has an extra argument (even though it's optional) that is not reflected in the public properties of this class.
#pragma warning disable IDE0051 // Suppressed: used by the deserializer using reflection
        private FhirPathAssertion(string key, string expression, string? humanDescription, IssueSeverity? severity, bool bestPractice)
            : this(key, expression, humanDescription, severity, bestPractice, precompile: false)
#pragma warning restore IDE0051 // Remove unused private members           
        {
            // nothing
        }


        public FhirPathAssertion(string key, string expression, string? humanDescription, IssueSeverity? severity = IssueSeverity.Error,
            bool bestPractice = false, bool precompile = true)
        {
            _key = key ?? throw new ArgumentNullException(nameof(key));
            Expression = expression ?? throw new ArgumentNullException(nameof(expression));
            HumanDescription = humanDescription;
            Severity = severity ?? throw new ArgumentNullException(nameof(severity));
            BestPractice = bestPractice;

            _defaultCompiledExpression = precompile ?
                (new(getDefaultCompiledExpression(Expression)))
                : (new(() => getDefaultCompiledExpression(Expression)));
        }

        public override JToken ToJson()
        {
            var props = new JObject(
                     new JProperty("key", Key),
                     new JProperty("expression", Expression),
                     new JProperty("severity", Severity?.GetLiteral()),
                     new JProperty("bestPractice", BestPractice)
                    );
            if (HumanDescription != null)
                props.Add(new JProperty("humanDescription", HumanDescription));
            return new JProperty($"fhirPath-{Key}", props);
        }

        public override Task<Assertions> Validate(ITypedElement input, ValidationContext vc, ValidationState _)
        {
            var result = Assertions.EMPTY;

            var node = input as ScopedNode2 ?? new ScopedNode2(input);
            var context = node.ResourceContext;

            if (BestPractice)
            {
                switch (vc.ConstraintBestPractices)
                {
                    case ValidateBestPractices.Ignore:
                        return Task.FromResult(Assertions.SUCCESS);
                    case ValidateBestPractices.Enabled:
                        Severity = IssueSeverity.Error;
                        break;
                    case ValidateBestPractices.Disabled:
                        Severity = IssueSeverity.Warning;
                        break;
                    default:
                        break;
                }
            }

            bool success = false;
            try
            {
                success = predicate(input, new EvaluationContext(context), vc);
            }
            catch (Exception e)
            {
                result += new Trace($"Evaluation of FhirPath for constraint '{Key}' failed: {e.Message}");
            }

            if (!success)
            {
                result += ResultAssertion.CreateFailure(
                    new IssueAssertion(Severity == IssueSeverity.Error ?
                        Issue.CONTENT_ELEMENT_FAILS_ERROR_CONSTRAINT :
                        Issue.CONTENT_ELEMENT_FAILS_WARNING_CONSTRAINT,
                        input.Location, $"Instance failed constraint {getDescription()}"));
                return Task.FromResult(result);
            }

            return Task.FromResult(Assertions.SUCCESS);
        }

        private string getDescription()
        {
            var desc = Key;

            if (!string.IsNullOrEmpty(HumanDescription))
                desc += " \"" + HumanDescription + "\"";

            return desc;
        }

        private static readonly SymbolTable FHIRFPSYMBOLS;

        static FhirPathAssertion()
        {
            FHIRFPSYMBOLS = new SymbolTable();
            FHIRFPSYMBOLS.AddStandardFP();
            FHIRFPSYMBOLS.AddFhirExtensions();
<<<<<<< HEAD

            // Until this method is included in the 3.x release of the SDK
            // we need to add it ourselves.
            FHIRFPSYMBOLS.Add("memberOf", (Func<object, string, bool>)memberOf, doNullProp: false);
            FHIRFPSYMBOLS.Add("conformsTo", (Func<object, string, bool>)conformsTo, doNullProp: false);

            static bool memberOf(object focus, string valueset) => throw new NotImplementedException("Terminology functions in FhirPath are unsupported in the .NET FhirPath engine.");
            static bool conformsTo(object focus, string valueset) => throw new NotImplementedException("The conformsTo() function is not supported in the .NET FhirPath engine.");
=======
>>>>>>> 5046538a
        }

        private static CompiledExpression getDefaultCompiledExpression(string expression)
        {
            try
            {
                var compiler = new FhirPathCompiler(FHIRFPSYMBOLS);
                return compiler.Compile(expression);
            }
            catch (Exception ex)
            {
                throw new IncorrectElementDefinitionException($"Error during compilation expression ({expression})", ex);
            }
        }

        private bool predicate(ITypedElement input, EvaluationContext context, ValidationContext vc)
        {
            var compiledExpression = (vc?.FhirPathCompiler == null)
                ? _defaultCompiledExpression.Value : vc?.FhirPathCompiler.Compile(Expression);

            return compiledExpression.Predicate(input, context);
        }
    }
}<|MERGE_RESOLUTION|>--- conflicted
+++ resolved
@@ -172,17 +172,12 @@
             FHIRFPSYMBOLS = new SymbolTable();
             FHIRFPSYMBOLS.AddStandardFP();
             FHIRFPSYMBOLS.AddFhirExtensions();
-<<<<<<< HEAD
 
             // Until this method is included in the 3.x release of the SDK
             // we need to add it ourselves.
-            FHIRFPSYMBOLS.Add("memberOf", (Func<object, string, bool>)memberOf, doNullProp: false);
             FHIRFPSYMBOLS.Add("conformsTo", (Func<object, string, bool>)conformsTo, doNullProp: false);
 
-            static bool memberOf(object focus, string valueset) => throw new NotImplementedException("Terminology functions in FhirPath are unsupported in the .NET FhirPath engine.");
             static bool conformsTo(object focus, string valueset) => throw new NotImplementedException("The conformsTo() function is not supported in the .NET FhirPath engine.");
-=======
->>>>>>> 5046538a
         }
 
         private static CompiledExpression getDefaultCompiledExpression(string expression)
