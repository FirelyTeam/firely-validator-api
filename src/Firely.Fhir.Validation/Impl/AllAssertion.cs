﻿using Hl7.Fhir.ElementModel;
using Newtonsoft.Json.Linq;
using System.Collections.Generic;
using System.Linq;
using System.Runtime.Serialization;
using System.Threading.Tasks;

namespace Firely.Fhir.Validation
{
    /// <summary>
    /// An assertion that expresses that all member assertions should hold.
    /// </summary>
    [DataContract]
    public class AllAssertion : IValidatable
    {
#if MSGPACK_KEY
        [DataMember(Order = 0)]      
        public IAssertion[] Members { get; private set; }
#else
        [DataMember]
        public IAssertion[] Members { get; private set; }
#endif
        public AllAssertion(IEnumerable<IAssertion> members)
        {
            Members = members.ToArray();
        }

        public AllAssertion(params IAssertion[] members) : this(members.AsEnumerable())
        {
        }

<<<<<<< HEAD
        public JToken ToJson() =>
            new JProperty("all", new JArray(Members.Select(m => new JObject(m.ToJson()))));
=======
        public JToken ToJson() => new JProperty("all", new JArray(Members.Select(m => new JObject(m.ToJson()))));
>>>>>>> 5046538a

        public async Task<Assertions> Validate(ITypedElement input, ValidationContext vc, ValidationState state)
        {
            var result = Assertions.EMPTY;

            foreach (var member in Members.OfType<IValidatable>())
            {
                var memberResult = await member.Validate(input, vc, state).ConfigureAwait(false);
                if (!memberResult.Result.IsSuccessful)
                {
                    // we have found a failure result, so we do not continue with the rest anymore
                    return memberResult;
                }
                result += memberResult;
            }
            return result;
        }
    }
}<|MERGE_RESOLUTION|>--- conflicted
+++ resolved
@@ -29,12 +29,8 @@
         {
         }
 
-<<<<<<< HEAD
         public JToken ToJson() =>
             new JProperty("all", new JArray(Members.Select(m => new JObject(m.ToJson()))));
-=======
-        public JToken ToJson() => new JProperty("all", new JArray(Members.Select(m => new JObject(m.ToJson()))));
->>>>>>> 5046538a
 
         public async Task<Assertions> Validate(ITypedElement input, ValidationContext vc, ValidationState state)
         {
