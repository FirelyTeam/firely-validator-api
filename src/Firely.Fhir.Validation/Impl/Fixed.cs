﻿/* 
 * Copyright (c) 2019, Firely (info@fire.ly) and contributors
 * See the file CONTRIBUTORS for details.
 * 
 * This file is licensed under the BSD 3-Clause license
 * available at https://raw.githubusercontent.com/FirelyTeam/fhir-net-api/master/LICENSE
 */

using Hl7.Fhir.ElementModel;
using Hl7.Fhir.Support;
using Newtonsoft.Json.Linq;
using System;
using System.Runtime.Serialization;
using System.Threading.Tasks;

namespace Firely.Fhir.Validation
{
    /// <summary>
    /// Asserts that the value of an element is exactly the same as a given fixed value.
    /// </summary>
    [DataContract]
    public class Fixed : IValidatable
    {
#if MSGPACK_KEY
        [DataMember(Order = 0)]
        public ITypedElement FixedValue { get; private set; }
#else
        [DataMember]
        public ITypedElement FixedValue { get; private set; }
#endif


        public Fixed(ITypedElement fixedValue)
        {
            FixedValue = fixedValue ?? throw new ArgumentNullException(nameof(fixedValue));
        }

        public Fixed(object fixedValue) : this(ElementNode.ForPrimitive(fixedValue)) { }

<<<<<<< HEAD
        public override string Key => "fixed[x]";

        public override object Value => FixedValue;

        public override Task<Assertions> Validate(ITypedElement input, ValidationContext vc, ValidationState state)
=======
        public Task<Assertions> Validate(ITypedElement input, ValidationContext vc)
>>>>>>> ac05e230
        {
            var result = Assertions.EMPTY;

            if (EqualityOperators.IsEqualTo(FixedValue, input) != true)
            {
                result += ResultAssertion.CreateFailure(new IssueAssertion(Issue.CONTENT_DOES_NOT_MATCH_FIXED_VALUE, input.Location, $"Value is not exactly equal to fixed value '{FixedValue.Value}'"));

                return Task.FromResult(result);
            }

            return Task.FromResult(Assertions.SUCCESS);
        }

        public JToken ToJson() => new JProperty($"Fixed[{FixedValue.InstanceType}]", FixedValue.ToPropValue());
    }
}<|MERGE_RESOLUTION|>--- conflicted
+++ resolved
@@ -37,15 +37,7 @@
 
         public Fixed(object fixedValue) : this(ElementNode.ForPrimitive(fixedValue)) { }
 
-<<<<<<< HEAD
-        public override string Key => "fixed[x]";
-
-        public override object Value => FixedValue;
-
-        public override Task<Assertions> Validate(ITypedElement input, ValidationContext vc, ValidationState state)
-=======
-        public Task<Assertions> Validate(ITypedElement input, ValidationContext vc)
->>>>>>> ac05e230
+        public Task<Assertions> Validate(ITypedElement input, ValidationContext vc, ValidationState state)
         {
             var result = Assertions.EMPTY;
 
