--- conflicted
+++ resolved
@@ -24,19 +24,9 @@
     {
         private readonly Dictionary<string, IAssertion> _childList = new();
 
-<<<<<<< HEAD
-#if MSGPACK_KEY
-        [DataMember(Order = 0)]
-        public IReadOnlyDictionary<string, IAssertion> ChildList { get => _childList; }
-
-        [DataMember(Order = 1)]
-                public bool AllowAdditionalChildren { get; init; }
-#else
         /// <summary>
         /// The list of children that this validator needs to validate.
         /// </summary>
-=======
->>>>>>> 1c836976
         [DataMember]
         public IReadOnlyDictionary<string, IAssertion> ChildList { get => _childList; }
 
