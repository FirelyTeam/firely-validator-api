﻿/* 
 * Copyright (c) 2016, Firely (info@fire.ly) and contributors
 * See the file CONTRIBUTORS for details.
 * 
 * This file is licensed under the BSD 3-Clause license
 * available at https://raw.githubusercontent.com/FirelyTeam/firely-net-sdk/master/LICENSE
 */

using Hl7.Fhir.ElementModel;
using Hl7.FhirPath;
using System;

namespace Firely.Fhir.Validation
{
    internal class FhirEvaluationContext : EvaluationContext
    {
        /// <summary>Creates a new <see cref="FhirEvaluationContext"/> instance with default property values.</summary>
        public static new FhirEvaluationContext CreateDefault() => new();
<<<<<<< HEAD
=======

        private ITypedElement? NotFound(string _) => null;
>>>>>>> f2749787

        /// <summary>Default constructor. Creates a new <see cref="FhirEvaluationContext"/> instance with default property values.</summary>
        public FhirEvaluationContext() : base()
        {
            _elementResolver = NotFound;
        }

        /// <inheritdoc cref="EvaluationContext.EvaluationContext(ITypedElement)"/>
        public FhirEvaluationContext(ITypedElement resource) : base(resource)
        {
            _elementResolver = NotFound;
        }

        /// <inheritdoc cref="EvaluationContext.EvaluationContext(ITypedElement, ITypedElement)"/>
        public FhirEvaluationContext(ITypedElement resource, ITypedElement rootResource) : base(resource, rootResource)
        {
            _elementResolver = NotFound;
        }

<<<<<<< HEAD
        private Func<string, ITypedElement>? _elementResolver;

        public Func<string, ITypedElement>? ElementResolver
=======
        private Func<string, ITypedElement?> _elementResolver;

        public Func<string, ITypedElement?> ElementResolver
>>>>>>> f2749787
        {
            get { return _elementResolver; }
            set { _elementResolver = value; }
        }
    }
}<|MERGE_RESOLUTION|>--- conflicted
+++ resolved
@@ -16,11 +16,8 @@
     {
         /// <summary>Creates a new <see cref="FhirEvaluationContext"/> instance with default property values.</summary>
         public static new FhirEvaluationContext CreateDefault() => new();
-<<<<<<< HEAD
-=======
 
         private ITypedElement? NotFound(string _) => null;
->>>>>>> f2749787
 
         /// <summary>Default constructor. Creates a new <see cref="FhirEvaluationContext"/> instance with default property values.</summary>
         public FhirEvaluationContext() : base()
@@ -40,15 +37,9 @@
             _elementResolver = NotFound;
         }
 
-<<<<<<< HEAD
-        private Func<string, ITypedElement>? _elementResolver;
-
-        public Func<string, ITypedElement>? ElementResolver
-=======
         private Func<string, ITypedElement?> _elementResolver;
 
         public Func<string, ITypedElement?> ElementResolver
->>>>>>> f2749787
         {
             get { return _elementResolver; }
             set { _elementResolver = value; }
