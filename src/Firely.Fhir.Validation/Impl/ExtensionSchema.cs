﻿/* 
 * Copyright (C) 2021, Firely (info@fire.ly) - All Rights Reserved
 * Proprietary and confidential. Unauthorized copying of this file, 
 * via any medium is strictly prohibited.
 */

using Hl7.Fhir.ElementModel;
using Hl7.Fhir.Support;
using System;
using System.Collections.Generic;
using System.Linq;
using System.Runtime.Serialization;
using static Firely.Fhir.Validation.ValidationContext;

namespace Firely.Fhir.Validation
{
    /// <summary>
    /// A schema representing a FHIR Extension datatype.
    /// </summary>
    [DataContract]
    public class ExtensionSchema : FhirSchema
    {
        /// <summary>
        /// Constructs a new <see cref="ExtensionSchema"/>
        /// </summary>
        public ExtensionSchema(StructureDefinitionInformation structureDefinition, params IAssertion[] members) : base(structureDefinition, members)
        {
            // nothing
        }

        /// <summary>
        /// Constructs a new <see cref="ExtensionSchema"/>
        /// </summary>
        public ExtensionSchema(StructureDefinitionInformation structureDefinition, IEnumerable<IAssertion> members) : base(structureDefinition, members)
        {
            // nothing
        }

        /// <summary>
        /// Gets the canonical of the profile referred to in the <c>url</c> property of the extension.
        /// </summary>
        public static Canonical? GetExtensionUri(ITypedElement instance) =>
            instance
                .Children("url")
                .Select(ite => ite.Value)
                .OfType<string>()
                .Select(s => new Canonical(s))
                .Where(s => s.IsAbsolute)  // don't include relative references in complex extensions
                .FirstOrDefault(); // this will actually always be max one, but that's validated by a cardinality validator.

        /// <inheritdoc/>
        public override ResultReport Validate(IEnumerable<ITypedElement> input, ValidationContext vc, ValidationState state)
        {
            // Group the instances by their url - this allows a IGroupValidatable schema for the 
            // extension to validate the "extension cardinality".
            var groups = input.GroupBy(instance => GetExtensionUri(instance)).ToArray();

            if (groups.Any() && vc.ElementSchemaResolver is null)
                throw new ArgumentException($"Cannot validate the extension because {nameof(ValidationContext)} does not contain an ElementSchemaResolver.");

            var evidence = new List<ResultReport>();

            foreach (var group in groups)
            {
                if (group.Key is not null)
                {
<<<<<<< HEAD
                    var extensionHandling = callback(vc.FollowExtensionUrl).Invoke(groupLocation, group.Key);
=======
                    var extensionHandling = callback(vc).Invoke(state.Location.InstanceLocation.ToString(), group.Key);
>>>>>>> d44dd457

                    if (extensionHandling is ExtensionUrlHandling.DontResolve)
                    {
                        // Just validate the Extension schema itself.
                        evidence.Add(ValidateExtensionSchema(group, vc, state));
                    }
                    else
                    {
                        // Resolve the uri to a schema only when instructed
                        var validator = vc.ElementSchemaResolver!.GetSchema(group.Key);

                        if (validator is null)
                        {
                            var isModifierExtension = group.First().Name == "modifierExtension";

                            var (vr, issue) = extensionHandling switch
                            {
                                _ when isModifierExtension => (ValidationResult.Failure, Issue.UNAVAILABLE_REFERENCED_PROFILE),
                                ExtensionUrlHandling.WarnIfMissing => (ValidationResult.Success, Issue.UNAVAILABLE_REFERENCED_PROFILE_WARNING),
                                ExtensionUrlHandling.ErrorIfMissing => (ValidationResult.Failure, Issue.UNAVAILABLE_REFERENCED_PROFILE),
                                _ => (ValidationResult.Undecided, Issue.UNAVAILABLE_REFERENCED_PROFILE) // this case will never happen
                            };

                            evidence.Add(new ResultReport(vr,
                                new IssueAssertion(issue, $"Unable to resolve reference to extension '{group.Key}'.")
                                    .AsResult(state).Evidence));

                            // No url available - validate the Extension schema itself.
                            evidence.Add(ValidateExtensionSchema(group, vc, state));
                        }
                        else
                        {
                            var schema = validator switch
                            {
                                ExtensionSchema es => es,
                                var other => throw new InvalidOperationException($"The schema returned for an extension should be of type {nameof(ExtensionSchema)}, not {other.GetType()}.")
                            };

                            // Now that we have fetched the extension, call its constraint validation - this should exclude the
                            // special fetch magic for the url (this function) to avoid a loop, so we call the actual validation here.
                            evidence.Add(schema.ValidateExtensionSchema(group, vc, state));
                        }
                    }
                }
                else
                {
                    // No url available - validate the Extension schema itself.
                    evidence.Add(ValidateExtensionSchema(group, vc, state));
                }
            }

            return ResultReport.FromEvidence(evidence);

            static ExtensionUrlFollower callback(ExtensionUrlFollower? follower) =>
                follower ?? ((l, c) => ExtensionUrlHandling.WarnIfMissing);
        }

        /// <summary>
        /// This invokes the actual validation for an Extension schema, without the special magic of 
        /// fetching the url, so this is the "normal" schema validation.
        /// </summary>
        protected ResultReport ValidateExtensionSchema(IEnumerable<ITypedElement> input,
            ValidationContext vc,
            ValidationState state) => base.Validate(input, vc, state);

        /// <inheritdoc/>
        public override ResultReport Validate(ITypedElement input, ValidationContext vc, ValidationState state) =>
            Validate(new[] { input }, vc, state);


        /// <inheritdoc />
        protected override string FhirSchemaKind => "extension";
    }
}<|MERGE_RESOLUTION|>--- conflicted
+++ resolved
@@ -64,11 +64,8 @@
             {
                 if (group.Key is not null)
                 {
-<<<<<<< HEAD
-                    var extensionHandling = callback(vc.FollowExtensionUrl).Invoke(groupLocation, group.Key);
-=======
-                    var extensionHandling = callback(vc).Invoke(state.Location.InstanceLocation.ToString(), group.Key);
->>>>>>> d44dd457
+
+                    var extensionHandling = callback(vc.FollowExtensionUrl).Invoke(state.Location.InstanceLocation.ToString(), group.Key);
 
                     if (extensionHandling is ExtensionUrlHandling.DontResolve)
                     {
