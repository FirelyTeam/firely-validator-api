# Repo: FirelyTeam/azure-pipeline-templates
# File: build.yml

parameters:
  # Default values
<<<<<<< HEAD
  dotNetCoreVersion: '3.1.102' # can also be use with wildcards:  latest minor version of 3. , use '3.x'
  useVersionSuffix: true # if true, the build number will be added as or to the existing version suffix
  propsFile: '' # used for versionSuffix, if not empty, the versionSuffix will be read from the props file
  restoreDependencies: false
  nuGetServiceConnections: #required when restoreDependies = true
  nuGetSources: #required when restoreDependies = true
  packageArtifacts: false
  publishArtifacts: false
  publishWebProjects: false
  zipAfterPublish: false
  checkoutSubmodules: false
  pool: {}
=======
- name: dotNetCoreVersion
  type: string
  default: '3.1.102' # can also be use with wildcards:  latest minor version of 3. , use '3.x'
- name: useVersionSuffix
  type: boolean
  default: true
- name: restoreDependencies
  type: boolean
  default: false
- name: nuGetServiceConnections #required when restoreDependies = true
  type: string
- name: nuGetSources #required when restoreDependies = true
  type: string
- name: packageArtifacts
  type: boolean
  default: false
- name: publishArtifacts
  type: boolean
  default: false
- name: publishWebProjects
  type: boolean
  default: false
- name: zipAfterPublish
  type: boolean
  default: false
- name: checkoutSubmodules
  type: boolean
  default: false
- name: pool
  type: object
  default: {}
>>>>>>> 3b6b5ced

jobs:
- job: Build
  pool: ${{ parameters.pool }}
  steps:
  - task: UseDotNet@2
    inputs:
      version: ${{ parameters.dotNetCoreVersion }}

  - ${{ if eq(parameters.checkoutSubmodules, 'true') }}:
    - checkout: self
      submodules: true

   ## retrieve the version suffix from the props file and set it as a variable
  - powershell: |
      [string]$propsFile = '${{ parameters.propsFile }}'
      [string]$versionSuffix = ''
      if ([string]::IsNullOrEmpty($propsFile) -eq $false)
      {
        $xml = [xml](get-content $propsFile)      
        #Get the suffix version 
        $versionSuffix = $xml.Project.PropertyGroup.VersionSuffix
        $versionSuffix = $versionSuffix.Trim()      
      }  
      Write-Host "Version Suffix: $versionSuffix"
      Write-Host "##vso[task.setvariable variable=VersionSuffix]$versionSuffix"
    displayName: 'Retrieve version suffix'
    
  - powershell: |    
      Write-Host "Updating Build Number to Version Suffix"
      [string]$versionSuffix = '$(VersionSuffix)'
      if ([string]::IsNullOrEmpty($versionSuffix)) 
      {
        $versionSuffix = $env:BUILD_BUILDNUMBER
      }
      else 
      {
        $versionSuffix = $versionSuffix + "-" + $env:BUILD_BUILDNUMBER
      }    
      Write-Host "Updated version Suffix: $versionSuffix"
      Write-Host "##vso[task.setvariable variable=VersionSuffix]$versionSuffix"
    displayName: 'Add buildnumber to version suffix'
    condition: and(succeeded(), eq('${{ parameters.useVersionSuffix }}', 'true'))

  - powershell: |    
      Write-Host "Determining if version suffix should be used"
      
      [string]$useVersionSuffix = 'true'
      [string]$versionSuffix = '$(VersionSuffix)'

      Write-Host "Version Suffix: $versionSuffix"

      if ([string]::IsNullOrEmpty($versionSuffix)) 
      {
        $useVersionSuffix = 'false'
      }
      
      Write-Host "Use Version Suffix: $useVersionSuffix"
      Write-Host "##vso[task.setvariable variable=UseVersionSuffix]$useVersionSuffix"
    displayName: 'Determine version suffix use'

  - ${{ if eq(parameters.restoreDependencies, 'true') }}:
    - template: restore.yml@templates
      parameters:
        nuGetServiceConnections: ${{ parameters.nuGetServiceConnections }}
        nuGetSources: ${{ parameters.nuGetSources }}
      
  - script: dotnet build --configuration $(buildConfiguration) --version-suffix $(VersionSuffix) --no-restore
    displayName: 'dotnet build $(buildConfiguration) with no restore'
    condition: and(succeeded(), and(eq('${{ parameters.restoreDependencies }}', 'true'), eq(variables.UseVersionSuffix, 'false')))

  - script: dotnet build --configuration $(buildConfiguration) --version-suffix $(VersionSuffix)
    displayName: 'dotnet build $(buildConfiguration)'
    condition: and(succeeded(), and(eq('${{ parameters.restoreDependencies }}', 'false'), eq(variables.UseVersionSuffix, 'false')))

  - script: dotnet build --configuration $(buildConfiguration) --version-suffix $(VersionSuffix) --no-restore
    displayName: 'dotnet build $(buildConfiguration) with version suffix and with no restore'
    condition: and(succeeded(), and(eq('${{ parameters.restoreDependencies }}', 'true'), eq(variables.UseVersionSuffix, 'true')))

  - script: dotnet build --configuration $(buildConfiguration) --version-suffix $(VersionSuffix)
    displayName: 'dotnet build $(buildConfiguration) with version suffix'
    condition: and(succeeded(), and(eq('${{ parameters.restoreDependencies }}', 'false'), eq(variables.UseVersionSuffix, 'true')))

  - task: DotNetCoreCLI@2
    displayName: 'dotnet test UnitTests'
    inputs:
      command: test
      projects: '**/*Tests*/*Tests.csproj'
      arguments: '--configuration $(buildConfiguration) --no-build --no-restore'

  - template: sign-dlls-template.yml

  - ${{ if eq(parameters.packageArtifacts, 'true') }}:
    - template: package.yml
      parameters:
        useVersionSuffix: ${{ parameters.useVersionSuffix }}  
        versionSuffix: $(VersionSuffix)
  
  - ${{ if eq(parameters.publishArtifacts, 'true') }}:
    - template: publish.yml@templates
      parameters:
        useVersionSuffix: ${{ parameters.useVersionSuffix }}
        versionSuffix: $(VersionSuffix)
        publishWebProjects: ${{ parameters.publishWebProjects }}
        zipAfterPublish: ${{ parameters.zipAfterPublish }}
        <|MERGE_RESOLUTION|>--- conflicted
+++ resolved
@@ -2,21 +2,6 @@
 # File: build.yml
 
 parameters:
-  # Default values
-<<<<<<< HEAD
-  dotNetCoreVersion: '3.1.102' # can also be use with wildcards:  latest minor version of 3. , use '3.x'
-  useVersionSuffix: true # if true, the build number will be added as or to the existing version suffix
-  propsFile: '' # used for versionSuffix, if not empty, the versionSuffix will be read from the props file
-  restoreDependencies: false
-  nuGetServiceConnections: #required when restoreDependies = true
-  nuGetSources: #required when restoreDependies = true
-  packageArtifacts: false
-  publishArtifacts: false
-  publishWebProjects: false
-  zipAfterPublish: false
-  checkoutSubmodules: false
-  pool: {}
-=======
 - name: dotNetCoreVersion
   type: string
   default: '3.1.102' # can also be use with wildcards:  latest minor version of 3. , use '3.x'
@@ -48,7 +33,6 @@
 - name: pool
   type: object
   default: {}
->>>>>>> 3b6b5ced
 
 jobs:
 - job: Build
