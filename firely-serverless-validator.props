--- conflicted
+++ resolved
@@ -20,10 +20,6 @@
     <GenerateDocumentationFile>True</GenerateDocumentationFile>  <!-- this should be true, but there are TOO many publicly visible members that are undocumented for nw-->
     <Nullable>enable</Nullable>
     <EnableNETAnalyzers>true</EnableNETAnalyzers>
-<<<<<<< HEAD
-	<TreatWarningsAsErrors>false</TreatWarningsAsErrors>
-=======
->>>>>>> 1095fad9
   </PropertyGroup>
   
   <PropertyGroup>
